// This file is part of Substrate.

// Copyright (C) 2017-2021 Parity Technologies (UK) Ltd.
// SPDX-License-Identifier: Apache-2.0

// Licensed under the Apache License, Version 2.0 (the "License");
// you may not use this file except in compliance with the License.
// You may obtain a copy of the License at
//
// 	http://www.apache.org/licenses/LICENSE-2.0
//
// Unless required by applicable law or agreed to in writing, software
// distributed under the License is distributed on an "AS IS" BASIS,
// WITHOUT WARRANTIES OR CONDITIONS OF ANY KIND, either express or implied.
// See the License for the specific language governing permissions and
// limitations under the License.

// tag::description[]
//! Cryptographic utilities.
// end::description[]

use crate::{sr25519, ed25519};
use max_encoded_len::MaxEncodedLen;
use sp_std::hash::Hash;
use sp_std::vec::Vec;
use sp_std::str;
#[cfg(feature = "std")]
use sp_std::convert::TryInto;
use sp_std::convert::TryFrom;
#[cfg(feature = "std")]
use parking_lot::Mutex;
#[cfg(feature = "std")]
use rand::{RngCore, rngs::OsRng};
use codec::{Encode, Decode};
#[cfg(feature = "std")]
use regex::Regex;
#[cfg(feature = "std")]
use base58::{FromBase58, ToBase58};
#[cfg(feature = "std")]
use crate::hexdisplay::HexDisplay;
#[doc(hidden)]
pub use sp_std::ops::Deref;
use sp_runtime_interface::pass_by::PassByInner;
/// Trait to zeroize a memory buffer.
pub use zeroize::Zeroize;
/// Trait for accessing reference to `SecretString`.
pub use secrecy::ExposeSecret;
/// A store for sensitive data.
#[cfg(feature = "std")]
pub use secrecy::SecretString;

/// The root phrase for our publicly known keys.
pub const DEV_PHRASE: &str = "bottom drive obey lake curtain smoke basket hold race lonely fit walk";

/// The address of the associated root phrase for our publicly known keys.
pub const DEV_ADDRESS: &str = "5DfhGyQdFobKM8NsWvEeAKk5EQQgYe9AydgJ7rMB6E1EqRzV";

/// The infallible type.
#[derive(crate::RuntimeDebug)]
pub enum Infallible {}

/// The length of the junction identifier. Note that this is also referred to as the
/// `CHAIN_CODE_LENGTH` in the context of Schnorrkel.
#[cfg(feature = "full_crypto")]
pub const JUNCTION_ID_LEN: usize = 32;

/// Similar to `From`, except that the onus is on the part of the caller to ensure
/// that data passed in makes sense. Basically, you're not guaranteed to get anything
/// sensible out.
pub trait UncheckedFrom<T> {
	/// Convert from an instance of `T` to Self. This is not guaranteed to be
	/// whatever counts as a valid instance of `T` and it's up to the caller to
	/// ensure that it makes sense.
	fn unchecked_from(t: T) -> Self;
}

/// The counterpart to `UncheckedFrom`.
pub trait UncheckedInto<T> {
	/// The counterpart to `unchecked_from`.
	fn unchecked_into(self) -> T;
}

impl<S, T: UncheckedFrom<S>> UncheckedInto<T> for S {
	fn unchecked_into(self) -> T {
		T::unchecked_from(self)
	}
}

/// An error with the interpretation of a secret.
#[derive(Debug, Clone, PartialEq, Eq)]
#[cfg(feature = "full_crypto")]
pub enum SecretStringError {
	/// The overall format was invalid (e.g. the seed phrase contained symbols).
	InvalidFormat,
	/// The seed phrase provided is not a valid BIP39 phrase.
	InvalidPhrase,
	/// The supplied password was invalid.
	InvalidPassword,
	/// The seed is invalid (bad content).
	InvalidSeed,
	/// The seed has an invalid length.
	InvalidSeedLength,
	/// The derivation path was invalid (e.g. contains soft junctions when they are not supported).
	InvalidPath,
}

/// A since derivation junction description. It is the single parameter used when creating
/// a new secret key from an existing secret key and, in the case of `SoftRaw` and `SoftIndex`
/// a new public key from an existing public key.
#[derive(Copy, Clone, Eq, PartialEq, Hash, Debug, Encode, Decode)]
#[cfg(feature = "full_crypto")]
pub enum DeriveJunction {
	/// Soft (vanilla) derivation. Public keys have a correspondent derivation.
	Soft([u8; JUNCTION_ID_LEN]),
	/// Hard ("hardened") derivation. Public keys do not have a correspondent derivation.
	Hard([u8; JUNCTION_ID_LEN]),
}

#[cfg(feature = "full_crypto")]
impl DeriveJunction {
	/// Consume self to return a soft derive junction with the same chain code.
	pub fn soften(self) -> Self { DeriveJunction::Soft(self.unwrap_inner()) }

	/// Consume self to return a hard derive junction with the same chain code.
	pub fn harden(self) -> Self { DeriveJunction::Hard(self.unwrap_inner()) }

	/// Create a new soft (vanilla) DeriveJunction from a given, encodable, value.
	///
	/// If you need a hard junction, use `hard()`.
	pub fn soft<T: Encode>(index: T) -> Self {
		let mut cc: [u8; JUNCTION_ID_LEN] = Default::default();
		index.using_encoded(|data| if data.len() > JUNCTION_ID_LEN {
			let hash_result = blake2_rfc::blake2b::blake2b(JUNCTION_ID_LEN, &[], data);
			let hash = hash_result.as_bytes();
			cc.copy_from_slice(hash);
		} else {
			cc[0..data.len()].copy_from_slice(data);
		});
		DeriveJunction::Soft(cc)
	}

	/// Create a new hard (hardened) DeriveJunction from a given, encodable, value.
	///
	/// If you need a soft junction, use `soft()`.
	pub fn hard<T: Encode>(index: T) -> Self {
		Self::soft(index).harden()
	}

	/// Consume self to return the chain code.
	pub fn unwrap_inner(self) -> [u8; JUNCTION_ID_LEN] {
		match self {
			DeriveJunction::Hard(c) | DeriveJunction::Soft(c) => c,
		}
	}

	/// Get a reference to the inner junction id.
	pub fn inner(&self) -> &[u8; JUNCTION_ID_LEN] {
		match self {
			DeriveJunction::Hard(ref c) | DeriveJunction::Soft(ref c) => c,
		}
	}

	/// Return `true` if the junction is soft.
	pub fn is_soft(&self) -> bool {
		matches!(*self, DeriveJunction::Soft(_))
	}

	/// Return `true` if the junction is hard.
	pub fn is_hard(&self) -> bool {
		matches!(*self, DeriveJunction::Hard(_))
	}
}

#[cfg(feature = "full_crypto")]
impl<T: AsRef<str>> From<T> for DeriveJunction {
	fn from(j: T) -> DeriveJunction {
		let j = j.as_ref();
		let (code, hard) = if let Some(stripped) = j.strip_prefix('/') {
			(stripped, true)
		} else {
			(j, false)
		};

		let res = if let Ok(n) = str::parse::<u64>(code) {
			// number
			DeriveJunction::soft(n)
		} else {
			// something else
			DeriveJunction::soft(code)
		};

		if hard {
			res.harden()
		} else {
			res
		}
	}
}

/// An error type for SS58 decoding.
#[cfg(feature = "full_crypto")]
#[derive(Clone, Copy, Eq, PartialEq, Debug)]
pub enum PublicError {
	/// Bad alphabet.
	BadBase58,
	/// Bad length.
	BadLength,
	/// Unknown identifier for the encoding.
	UnknownVersion,
	/// Invalid checksum.
	InvalidChecksum,
	/// Invalid format.
	InvalidFormat,
	/// Invalid derivation path.
	InvalidPath,
	/// Disallowed SS58 Address Format for this datatype.
	FormatNotAllowed,
}

/// Key that can be encoded to/from SS58.
///
/// See <https://github.com/paritytech/substrate/wiki/External-Address-Format-(SS58)#address-type>
/// for information on the codec.
#[cfg(feature = "full_crypto")]
pub trait Ss58Codec: Sized + AsMut<[u8]> + AsRef<[u8]> + Default {
	/// A format filterer, can be used to ensure that `from_ss58check` family only decode for
	/// allowed identifiers. By default just refuses the two reserved identifiers.
	fn format_is_allowed(f: Ss58AddressFormat) -> bool {
		!matches!(f, Ss58AddressFormat::Reserved46 | Ss58AddressFormat::Reserved47)
	}

	/// Some if the string is a properly encoded SS58Check address.
	#[cfg(feature = "std")]
	fn from_ss58check(s: &str) -> Result<Self, PublicError> {
		Self::from_ss58check_with_version(s)
			.and_then(|(r, v)| match v {
				v if !v.is_custom() => Ok(r),
				v if v == *DEFAULT_VERSION.lock() => Ok(r),
				_ => Err(PublicError::UnknownVersion),
			})
	}

	/// Some if the string is a properly encoded SS58Check address.
	#[cfg(feature = "std")]
	fn from_ss58check_with_version(s: &str) -> Result<(Self, Ss58AddressFormat), PublicError> {
		const CHECKSUM_LEN: usize = 2;
		let mut res = Self::default();

		// Must decode to our type.
		let body_len = res.as_mut().len();

		let data = s.from_base58().map_err(|_| PublicError::BadBase58)?;
		if data.len() < 2 { return Err(PublicError::BadLength); }
		let (prefix_len, ident) = match data[0] {
			0..=63 => (1, data[0] as u16),
			64..=127 => {
				// weird bit manipulation owing to the combination of LE encoding and missing two bits
				// from the left.
				// d[0] d[1] are: 01aaaaaa bbcccccc
				// they make the LE-encoded 16-bit value: aaaaaabb 00cccccc
				// so the lower byte is formed of aaaaaabb and the higher byte is 00cccccc
				let lower = (data[0] << 2) | (data[1] >> 6);
				let upper = data[1] & 0b00111111;
				(2, (lower as u16) | ((upper as u16) << 8))
			}
			_ => return Err(PublicError::UnknownVersion),
		};
		if data.len() != prefix_len + body_len + CHECKSUM_LEN { return Err(PublicError::BadLength) }
		let format = ident.try_into().map_err(|_: ()| PublicError::UnknownVersion)?;
		if !Self::format_is_allowed(format) { return Err(PublicError::FormatNotAllowed) }

		let hash = ss58hash(&data[0..body_len + prefix_len]);
		let checksum = &hash.as_bytes()[0..CHECKSUM_LEN];
		if data[body_len + prefix_len..body_len + prefix_len + CHECKSUM_LEN] != *checksum {
			// Invalid checksum.
			return Err(PublicError::InvalidChecksum);
		}
		res.as_mut().copy_from_slice(&data[prefix_len..body_len + prefix_len]);
		Ok((res, format))
	}

	/// Some if the string is a properly encoded SS58Check address, optionally with
	/// a derivation path following.
	#[cfg(feature = "std")]
	fn from_string(s: &str) -> Result<Self, PublicError> {
		Self::from_string_with_version(s)
			.and_then(|(r, v)| match v {
				v if !v.is_custom() => Ok(r),
				v if v == *DEFAULT_VERSION.lock() => Ok(r),
				_ => Err(PublicError::UnknownVersion),
			})
	}

	/// Return the ss58-check string for this key.
	#[cfg(feature = "std")]
	fn to_ss58check_with_version(&self, version: Ss58AddressFormat) -> String {
		// We mask out the upper two bits of the ident - SS58 Prefix currently only supports 14-bits
		let ident: u16 = u16::from(version) & 0b0011_1111_1111_1111;
		let mut v = match ident {
			0..=63 => vec![ident as u8],
			64..=16_383 => {
				// upper six bits of the lower byte(!)
				let first = ((ident & 0b0000_0000_1111_1100) as u8) >> 2;
				// lower two bits of the lower byte in the high pos,
				// lower bits of the upper byte in the low pos
				let second = ((ident >> 8) as u8) | ((ident & 0b0000_0000_0000_0011) as u8) << 6;
				vec![first | 0b01000000, second]
			}
			_ => unreachable!("masked out the upper two bits; qed"),
		};
		v.extend(self.as_ref());
		let r = ss58hash(&v);
		v.extend(&r.as_bytes()[0..2]);
		v.to_base58()
	}

	/// Return the ss58-check string for this key.
	#[cfg(feature = "std")]
	fn to_ss58check(&self) -> String { self.to_ss58check_with_version(*DEFAULT_VERSION.lock()) }

	/// Some if the string is a properly encoded SS58Check address, optionally with
	/// a derivation path following.
	#[cfg(feature = "std")]
	fn from_string_with_version(s: &str) -> Result<(Self, Ss58AddressFormat), PublicError> {
		Self::from_ss58check_with_version(s)
	}
}

/// Derivable key trait.
pub trait Derive: Sized {
	/// Derive a child key from a series of given junctions.
	///
	/// Will be `None` for public keys if there are any hard junctions in there.
	#[cfg(feature = "std")]
	fn derive<Iter: Iterator<Item=DeriveJunction>>(&self, _path: Iter) -> Option<Self> {
		None
	}
}

#[cfg(feature = "std")]
const PREFIX: &[u8] = b"SS58PRE";

#[cfg(feature = "std")]
fn ss58hash(data: &[u8]) -> blake2_rfc::blake2b::Blake2bResult {
	let mut context = blake2_rfc::blake2b::Blake2b::new(64);
	context.update(PREFIX);
	context.update(data);
	context.finalize()
}

#[cfg(feature = "std")]
lazy_static::lazy_static! {
	static ref DEFAULT_VERSION: Mutex<Ss58AddressFormat>
		= Mutex::new(Ss58AddressFormat::SubstrateAccount);
}

#[cfg(feature = "full_crypto")]
macro_rules! ss58_address_format {
	( $( $identifier:tt => ($number:expr, $name:expr, $desc:tt) )* ) => (
		/// A known address (sub)format/network ID for SS58.
		#[derive(Copy, Clone, PartialEq, Eq, crate::RuntimeDebug)]
		pub enum Ss58AddressFormat {
			$(#[doc = $desc] $identifier),*,
			/// Use a manually provided numeric value as a standard identifier
			Custom(u16),
		}

		#[cfg(feature = "std")]
		impl std::fmt::Display for Ss58AddressFormat {
			fn fmt(&self, f: &mut std::fmt::Formatter) -> std::fmt::Result {
				match self {
					$(
						Ss58AddressFormat::$identifier => write!(f, "{}", $name),
					)*
					Ss58AddressFormat::Custom(x) => write!(f, "{}", x),
				}

			}
		}

		static ALL_SS58_ADDRESS_FORMATS: [Ss58AddressFormat; 0 $(+ { let _ = $number; 1})*] = [
			$(Ss58AddressFormat::$identifier),*,
		];

		impl Ss58AddressFormat {
			/// names of all address formats
			pub fn all_names() -> &'static [&'static str] {
				&[
					$($name),*,
				]
			}
			/// All known address formats.
			pub fn all() -> &'static [Ss58AddressFormat] {
				&ALL_SS58_ADDRESS_FORMATS
			}

			/// Whether the address is custom.
			pub fn is_custom(&self) -> bool {
				matches!(self, Self::Custom(_))
			}
		}

		impl TryFrom<u8> for Ss58AddressFormat {
			type Error = ();

			fn try_from(x: u8) -> Result<Ss58AddressFormat, ()> {
				Ss58AddressFormat::try_from(x as u16)
			}
		}

		impl From<Ss58AddressFormat> for u16 {
			fn from(x: Ss58AddressFormat) -> u16 {
				match x {
					$(Ss58AddressFormat::$identifier => $number),*,
					Ss58AddressFormat::Custom(n) => n,
				}
			}
		}

		impl TryFrom<u16> for Ss58AddressFormat {
			type Error = ();

			fn try_from(x: u16) -> Result<Ss58AddressFormat, ()> {
				match x {
					$($number => Ok(Ss58AddressFormat::$identifier)),*,
					_ => Ok(Ss58AddressFormat::Custom(x)),
				}
			}
		}

		/// Error encountered while parsing `Ss58AddressFormat` from &'_ str
		/// unit struct for now.
		#[derive(Copy, Clone, PartialEq, Eq, crate::RuntimeDebug)]
		pub struct ParseError;

		impl<'a> TryFrom<&'a str> for Ss58AddressFormat {
			type Error = ParseError;

			fn try_from(x: &'a str) -> Result<Ss58AddressFormat, Self::Error> {
				match x {
					$($name => Ok(Ss58AddressFormat::$identifier)),*,
					a => a.parse::<u16>().map(Ss58AddressFormat::Custom).map_err(|_| ParseError),
				}
			}
		}

		#[cfg(feature = "std")]
		impl std::str::FromStr for Ss58AddressFormat {
			type Err = ParseError;

			fn from_str(data: &str) -> Result<Self, Self::Err> {
				Self::try_from(data)
			}
		}

		#[cfg(feature = "std")]
		impl std::fmt::Display for ParseError {
			fn fmt(&self, f: &mut std::fmt::Formatter<'_>) -> std::fmt::Result {
				write!(f, "failed to parse network value as u8")
			}
		}

		#[cfg(feature = "std")]
		impl Default for Ss58AddressFormat {
			fn default() -> Self {
				*DEFAULT_VERSION.lock()
			}
		}

		#[cfg(feature = "std")]
		impl From<Ss58AddressFormat> for String {
			fn from(x: Ss58AddressFormat) -> String {
				x.to_string()
			}
		}
	)
}

#[cfg(feature = "full_crypto")]
ss58_address_format!(
	PolkadotAccount =>
		(0, "polkadot", "Polkadot Relay-chain, standard account (*25519).")
	BareSr25519 =>
		(1, "sr25519", "Bare 32-bit Schnorr/Ristretto 25519 (S/R 25519) key.")
	KusamaAccount =>
		(2, "kusama", "Kusama Relay-chain, standard account (*25519).")
	BareEd25519 =>
		(3, "ed25519", "Bare 32-bit Edwards Ed25519 key.")
	KatalChainAccount =>
		(4, "katalchain", "Katal Chain, standard account (*25519).")
	PlasmAccount =>
		(5, "plasm", "Plasm Network, standard account (*25519).")
	BifrostAccount =>
		(6, "bifrost", "Bifrost mainnet, direct checksum, standard account (*25519).")
	EdgewareAccount =>
		(7, "edgeware", "Edgeware mainnet, standard account (*25519).")
	KaruraAccount =>
		(8, "karura", "Acala Karura canary network, standard account (*25519).")
	ReynoldsAccount =>
		(9, "reynolds", "Laminar Reynolds canary network, standard account (*25519).")
	AcalaAccount =>
		(10, "acala", "Acala mainnet, standard account (*25519).")
	LaminarAccount =>
		(11, "laminar", "Laminar mainnet, standard account (*25519).")
	PolymathAccount =>
		(12, "polymath", "Polymath network, standard account (*25519).")
	SubstraTeeAccount =>
		(13, "substratee", "Any SubstraTEE off-chain network private account (*25519).")
	TotemAccount =>
		(14, "totem", "Any Totem Live Accounting network standard account (*25519).")
	SynesthesiaAccount =>
		(15, "synesthesia", "Synesthesia mainnet, standard account (*25519).")
	KulupuAccount =>
		(16, "kulupu", "Kulupu mainnet, standard account (*25519).")
	DarkAccount =>
		(17, "dark", "Dark mainnet, standard account (*25519).")
	DarwiniaAccount =>
		(18, "darwinia", "Darwinia Chain mainnet, standard account (*25519).")
	GeekAccount =>
		(19, "geek", "GeekCash mainnet, standard account (*25519).")
	StafiAccount =>
		(20, "stafi", "Stafi mainnet, standard account (*25519).")
	DockTestAccount =>
		(21, "dock-testnet", "Dock testnet, standard account (*25519).")
	DockMainAccount =>
		(22, "dock-mainnet", "Dock mainnet, standard account (*25519).")
	ShiftNrg =>
		(23, "shift", "ShiftNrg mainnet, standard account (*25519).")
	ZeroAccount =>
		(24, "zero", "ZERO mainnet, standard account (*25519).")
	AlphavilleAccount =>
		(25, "alphaville", "ZERO testnet, standard account (*25519).")
	JupiterAccount =>
		(26, "jupiter", "Jupiter testnet, standard account (*25519).")
	SubsocialAccount =>
		(28, "subsocial", "Subsocial network, standard account (*25519).")
	DhiwayAccount =>
		(29, "cord", "Dhiway CORD network, standard account (*25519).")
	PhalaAccount =>
		(30, "phala", "Phala Network, standard account (*25519).")
	LitentryAccount =>
		(31, "litentry", "Litentry Network, standard account (*25519).")
	RobonomicsAccount =>
		(32, "robonomics", "Any Robonomics network standard account (*25519).")
	DataHighwayAccount =>
		(33, "datahighway", "DataHighway mainnet, standard account (*25519).")
	AresAccount =>
		(34, "ares", "Ares Protocol, standard account (*25519).")
	ValiuAccount =>
		(35, "vln", "Valiu Liquidity Network mainnet, standard account (*25519).")
	CentrifugeAccount =>
		(36, "centrifuge", "Centrifuge Chain mainnet, standard account (*25519).")
	NodleAccount =>
		(37, "nodle", "Nodle Chain mainnet, standard account (*25519).")
	KiltAccount =>
		(38, "kilt", "KILT Chain mainnet, standard account (*25519).")
	PolimecAccount =>
		(41, "poli", "Polimec Chain mainnet, standard account (*25519).")
	SubstrateAccount =>
		(42, "substrate", "Any Substrate network, standard account (*25519).")
	BareSecp256k1 =>
		(43, "secp256k1", "Bare ECDSA SECP256k1 key.")
	ChainXAccount =>
		(44, "chainx", "ChainX mainnet, standard account (*25519).")
	UniartsAccount =>
		(45, "uniarts", "UniArts Chain mainnet, standard account (*25519).")
	Reserved46 =>
		(46, "reserved46", "Reserved for future use (46).")
	Reserved47 =>
		(47, "reserved47", "Reserved for future use (47).")
	NeatcoinAccount =>
		(48, "neatcoin", "Neatcoin mainnet, standard account (*25519).")
	HydraDXAccount =>
		(63, "hydradx", "HydraDX standard account (*25519).")
	AventusAccount =>
		(65, "aventus", "Aventus Chain mainnet, standard account (*25519).")
	CrustAccount =>
		(66, "crust", "Crust Network, standard account (*25519).")
	EquilibriumAccount =>
		(67, "equilibrium", "Equilibrium Network, standard account (*25519).")
	SoraAccount =>
		(69, "sora", "SORA Network, standard account (*25519).")
	MantaAccount =>
		(77, "manta", "Manta Network, standard account (*25519).")
	CalamariAccount =>
		(78, "calamari", "Manta Canary Network, standard account (*25519).")
	SocialAccount =>
		(252, "social-network", "Social Network, standard account (*25519).")
<<<<<<< HEAD
	HedgewareAccount =>
		(777, "hedgeware", "Hedgeware Network, standard account (*25519).")
=======
	Moonbeam =>
		(1284, "moonbeam", "Moonbeam, session key (*25519).")
	Moonriver =>
		(1285, "moonriver", "Moonriver, session key (*25519).")
>>>>>>> ede9bc19
	BasiliskAccount =>
		(10041, "basilisk", "Basilisk standard account (*25519).")

	// Note: 16384 and above are reserved.
);

/// Set the default "version" (actually, this is a bit of a misnomer and the version byte is
/// typically used not just to encode format/version but also network identity) that is used for
/// encoding and decoding SS58 addresses. If an unknown version is provided then it fails.
///
/// See `ss58_address_format!` for all current known "versions".
#[cfg(feature = "std")]
pub fn set_default_ss58_version(version: Ss58AddressFormat) {
	*DEFAULT_VERSION.lock() = version
}

#[cfg(feature = "std")]
lazy_static::lazy_static! {
	static ref SS58_REGEX: Regex = Regex::new(r"^(?P<ss58>[\w\d ]+)?(?P<path>(//?[^/]+)*)$")
		.expect("constructed from known-good static value; qed");
	static ref SECRET_PHRASE_REGEX: Regex = Regex::new(r"^(?P<phrase>[\d\w ]+)?(?P<path>(//?[^/]+)*)(///(?P<password>.*))?$")
		.expect("constructed from known-good static value; qed");
	static ref JUNCTION_REGEX: Regex = Regex::new(r"/(/?[^/]+)")
		.expect("constructed from known-good static value; qed");
}

#[cfg(feature = "std")]
impl<T: Sized + AsMut<[u8]> + AsRef<[u8]> + Default + Derive> Ss58Codec for T {
	fn from_string(s: &str) -> Result<Self, PublicError> {
		let cap = SS58_REGEX.captures(s).ok_or(PublicError::InvalidFormat)?;
		let s = cap.name("ss58")
			.map(|r| r.as_str())
			.unwrap_or(DEV_ADDRESS);
		let addr = if let Some(stripped) = s.strip_prefix("0x") {
			let d = hex::decode(stripped).map_err(|_| PublicError::InvalidFormat)?;
			let mut r = Self::default();
			if d.len() == r.as_ref().len() {
				r.as_mut().copy_from_slice(&d);
				r
			} else {
				return Err(PublicError::BadLength)
			}
		} else {
			Self::from_ss58check(s)?
		};
		if cap["path"].is_empty() {
			Ok(addr)
		} else {
			let path = JUNCTION_REGEX.captures_iter(&cap["path"])
				.map(|f| DeriveJunction::from(&f[1]));
			addr.derive(path)
				.ok_or(PublicError::InvalidPath)
		}
	}

	fn from_string_with_version(s: &str) -> Result<(Self, Ss58AddressFormat), PublicError> {
		let cap = SS58_REGEX.captures(s).ok_or(PublicError::InvalidFormat)?;
		let (addr, v) = Self::from_ss58check_with_version(
			cap.name("ss58")
				.map(|r| r.as_str())
				.unwrap_or(DEV_ADDRESS)
		)?;
		if cap["path"].is_empty() {
			Ok((addr, v))
		} else {
			let path = JUNCTION_REGEX.captures_iter(&cap["path"])
				.map(|f| DeriveJunction::from(&f[1]));
			addr.derive(path)
				.ok_or(PublicError::InvalidPath)
				.map(|a| (a, v))
		}
	}
}

/// Trait suitable for typical cryptographic PKI key public type.
pub trait Public:
	AsRef<[u8]>
	+ AsMut<[u8]>
	+ Default
	+ Derive
	+ CryptoType
	+ PartialEq
	+ Eq
	+ Clone
	+ Send
	+ Sync
	+ for<'a> TryFrom<&'a [u8]>
{
	/// A new instance from the given slice.
	///
	/// NOTE: No checking goes on to ensure this is a real public key. Only use it if
	/// you are certain that the array actually is a pubkey. GIGO!
	fn from_slice(data: &[u8]) -> Self;

	/// Return a `Vec<u8>` filled with raw data.
	fn to_raw_vec(&self) -> Vec<u8> { self.as_slice().to_vec() }

	/// Return a slice filled with raw data.
	fn as_slice(&self) -> &[u8] { self.as_ref() }
	/// Return `CryptoTypePublicPair` from public key.
	fn to_public_crypto_pair(&self) -> CryptoTypePublicPair;
}

/// An opaque 32-byte cryptographic identifier.
#[derive(Clone, Eq, PartialEq, Ord, PartialOrd, Default, Encode, Decode, MaxEncodedLen)]
#[cfg_attr(feature = "std", derive(Hash))]
pub struct AccountId32([u8; 32]);

impl AccountId32 {
	/// Create a new instance from its raw inner byte value.
	///
	/// Equivalent to this types `From<[u8; 32]>` implementation. For the lack of const
	/// support in traits we have this constructor.
	pub const fn new(inner: [u8; 32]) -> Self {
		Self(inner)
	}
}

impl UncheckedFrom<crate::hash::H256> for AccountId32 {
	fn unchecked_from(h: crate::hash::H256) -> Self {
		AccountId32(h.into())
	}
}

#[cfg(feature = "std")]
impl Ss58Codec for AccountId32 {}

impl AsRef<[u8]> for AccountId32 {
	fn as_ref(&self) -> &[u8] {
		&self.0[..]
	}
}

impl AsMut<[u8]> for AccountId32 {
	fn as_mut(&mut self) -> &mut [u8] {
		&mut self.0[..]
	}
}

impl AsRef<[u8; 32]> for AccountId32 {
	fn as_ref(&self) -> &[u8; 32] {
		&self.0
	}
}

impl AsMut<[u8; 32]> for AccountId32 {
	fn as_mut(&mut self) -> &mut [u8; 32] {
		&mut self.0
	}
}

impl From<[u8; 32]> for AccountId32 {
	fn from(x: [u8; 32]) -> Self {
		Self::new(x)
	}
}

impl<'a> sp_std::convert::TryFrom<&'a [u8]> for AccountId32 {
	type Error = ();
	fn try_from(x: &'a [u8]) -> Result<AccountId32, ()> {
		if x.len() == 32 {
			let mut r = AccountId32::default();
			r.0.copy_from_slice(x);
			Ok(r)
		} else {
			Err(())
		}
	}
}

impl From<AccountId32> for [u8; 32] {
	fn from(x: AccountId32) -> [u8; 32] {
		x.0
	}
}

impl From<sr25519::Public> for AccountId32 {
	fn from(k: sr25519::Public) -> Self {
		k.0.into()
	}
}

impl From<ed25519::Public> for AccountId32 {
	fn from(k: ed25519::Public) -> Self {
		k.0.into()
	}
}

#[cfg(feature = "std")]
impl std::fmt::Display for AccountId32 {
	fn fmt(&self, f: &mut std::fmt::Formatter) -> std::fmt::Result {
		write!(f, "{}", self.to_ss58check())
	}
}

impl sp_std::fmt::Debug for AccountId32 {
	#[cfg(feature = "std")]
	fn fmt(&self, f: &mut sp_std::fmt::Formatter) -> sp_std::fmt::Result {
		let s = self.to_ss58check();
		write!(f, "{} ({}...)", crate::hexdisplay::HexDisplay::from(&self.0), &s[0..8])
	}

	#[cfg(not(feature = "std"))]
	fn fmt(&self, _: &mut sp_std::fmt::Formatter) -> sp_std::fmt::Result {
		Ok(())
	}
}

#[cfg(feature = "std")]
impl serde::Serialize for AccountId32 {
	fn serialize<S>(&self, serializer: S) -> Result<S::Ok, S::Error> where S: serde::Serializer {
		serializer.serialize_str(&self.to_ss58check())
	}
}

#[cfg(feature = "std")]
impl<'de> serde::Deserialize<'de> for AccountId32 {
	fn deserialize<D>(deserializer: D) -> Result<Self, D::Error> where D: serde::Deserializer<'de> {
		Ss58Codec::from_ss58check(&String::deserialize(deserializer)?)
			.map_err(|e| serde::de::Error::custom(format!("{:?}", e)))
	}
}

#[cfg(feature = "std")]
impl sp_std::str::FromStr for AccountId32 {
	type Err = &'static str;

	fn from_str(s: &str) -> Result<Self, Self::Err> {
		let hex_or_ss58_without_prefix = s.trim_start_matches("0x");
		if hex_or_ss58_without_prefix.len() == 64 {
			let mut bytes = [0u8; 32];
			hex::decode_to_slice(hex_or_ss58_without_prefix, &mut bytes)
				.map_err(|_| "invalid hex address.")
				.map(|_| Self::from(bytes))
		} else {
			Self::from_ss58check(s).map_err(|_| "invalid ss58 address.")
		}
	}
}

#[cfg(feature = "std")]
pub use self::dummy::*;

#[cfg(feature = "std")]
mod dummy {
	use super::*;

	/// Dummy cryptography. Doesn't do anything.
	#[derive(Clone, Hash, Default, Eq, PartialEq)]
	pub struct Dummy;

	impl AsRef<[u8]> for Dummy {
		fn as_ref(&self) -> &[u8] { &b""[..] }
	}

	impl AsMut<[u8]> for Dummy {
		fn as_mut(&mut self) -> &mut[u8] {
			unsafe {
				#[allow(mutable_transmutes)]
				sp_std::mem::transmute::<_, &'static mut [u8]>(&b""[..])
			}
		}
	}

	impl<'a> TryFrom<&'a [u8]> for Dummy {
		type Error = ();

		fn try_from(_: &'a [u8]) -> Result<Self, ()> {
			Ok(Self)
		}
	}

	impl CryptoType for Dummy {
		type Pair = Dummy;
	}

	impl Derive for Dummy {}

	impl Public for Dummy {
		fn from_slice(_: &[u8]) -> Self { Self }
		#[cfg(feature = "std")]
		fn to_raw_vec(&self) -> Vec<u8> { vec![] }
		fn as_slice(&self) -> &[u8] { b"" }
		fn to_public_crypto_pair(&self) -> CryptoTypePublicPair {
			CryptoTypePublicPair(
				CryptoTypeId(*b"dumm"), Public::to_raw_vec(self)
			)
		}
	}

	impl Pair for Dummy {
		type Public = Dummy;
		type Seed = Dummy;
		type Signature = Dummy;
		type DeriveError = ();
		#[cfg(feature = "std")]
		fn generate_with_phrase(_: Option<&str>) -> (Self, String, Self::Seed) { Default::default() }
		#[cfg(feature = "std")]
		fn from_phrase(_: &str, _: Option<&str>)
			-> Result<(Self, Self::Seed), SecretStringError>
		{
			Ok(Default::default())
		}
		fn derive<
			Iter: Iterator<Item=DeriveJunction>,
		>(&self, _: Iter, _: Option<Dummy>) -> Result<(Self, Option<Dummy>), Self::DeriveError> { Ok((Self, None)) }
		fn from_seed(_: &Self::Seed) -> Self { Self }
		fn from_seed_slice(_: &[u8]) -> Result<Self, SecretStringError> { Ok(Self) }
		fn sign(&self, _: &[u8]) -> Self::Signature { Self }
		fn verify<M: AsRef<[u8]>>(_: &Self::Signature, _: M, _: &Self::Public) -> bool { true }
		fn verify_weak<P: AsRef<[u8]>, M: AsRef<[u8]>>(_: &[u8], _: M, _: P) -> bool { true }
		fn public(&self) -> Self::Public { Self }
		fn to_raw_vec(&self) -> Vec<u8> { vec![] }
	}
}

/// Trait suitable for typical cryptographic PKI key pair type.
///
/// For now it just specifies how to create a key from a phrase and derivation path.
#[cfg(feature = "full_crypto")]
pub trait Pair: CryptoType + Sized + Clone + Send + Sync + 'static {
	/// The type which is used to encode a public key.
	type Public: Public + Hash;

	/// The type used to (minimally) encode the data required to securely create
	/// a new key pair.
	type Seed: Default + AsRef<[u8]> + AsMut<[u8]> + Clone;

	/// The type used to represent a signature. Can be created from a key pair and a message
	/// and verified with the message and a public key.
	type Signature: AsRef<[u8]>;

	/// Error returned from the `derive` function.
	type DeriveError;

	/// Generate new secure (random) key pair.
	///
	/// This is only for ephemeral keys really, since you won't have access to the secret key
	/// for storage. If you want a persistent key pair, use `generate_with_phrase` instead.
	#[cfg(feature = "std")]
	fn generate() -> (Self, Self::Seed) {
		let mut seed = Self::Seed::default();
		OsRng.fill_bytes(seed.as_mut());
		(Self::from_seed(&seed), seed)
	}

	/// Generate new secure (random) key pair and provide the recovery phrase.
	///
	/// You can recover the same key later with `from_phrase`.
	///
	/// This is generally slower than `generate()`, so prefer that unless you need to persist
	/// the key from the current session.
	#[cfg(feature = "std")]
	fn generate_with_phrase(password: Option<&str>) -> (Self, String, Self::Seed);

	/// Returns the KeyPair from the English BIP39 seed `phrase`, or `None` if it's invalid.
	#[cfg(feature = "std")]
	fn from_phrase(phrase: &str, password: Option<&str>) -> Result<(Self, Self::Seed), SecretStringError>;

	/// Derive a child key from a series of given junctions.
	fn derive<Iter: Iterator<Item=DeriveJunction>>(&self,
		path: Iter,
		seed: Option<Self::Seed>,
	) -> Result<(Self, Option<Self::Seed>), Self::DeriveError>;

	/// Generate new key pair from the provided `seed`.
	///
	/// @WARNING: THIS WILL ONLY BE SECURE IF THE `seed` IS SECURE. If it can be guessed
	/// by an attacker then they can also derive your key.
	fn from_seed(seed: &Self::Seed) -> Self;

	/// Make a new key pair from secret seed material. The slice must be the correct size or
	/// it will return `None`.
	///
	/// @WARNING: THIS WILL ONLY BE SECURE IF THE `seed` IS SECURE. If it can be guessed
	/// by an attacker then they can also derive your key.
	fn from_seed_slice(seed: &[u8]) -> Result<Self, SecretStringError>;

	/// Sign a message.
	fn sign(&self, message: &[u8]) -> Self::Signature;

	/// Verify a signature on a message. Returns true if the signature is good.
	fn verify<M: AsRef<[u8]>>(sig: &Self::Signature, message: M, pubkey: &Self::Public) -> bool;

	/// Verify a signature on a message. Returns true if the signature is good.
	fn verify_weak<P: AsRef<[u8]>, M: AsRef<[u8]>>(sig: &[u8], message: M, pubkey: P) -> bool;

	/// Get the public key.
	fn public(&self) -> Self::Public;

	/// Interprets the string `s` in order to generate a key Pair. Returns both the pair and an optional seed, in the
	/// case that the pair can be expressed as a direct derivation from a seed (some cases, such as Sr25519 derivations
	/// with path components, cannot).
	///
	/// This takes a helper function to do the key generation from a phrase, password and
	/// junction iterator.
	///
	/// - If `s` is a possibly `0x` prefixed 64-digit hex string, then it will be interpreted
	/// directly as a `MiniSecretKey` (aka "seed" in `subkey`).
	/// - If `s` is a valid BIP-39 key phrase of 12, 15, 18, 21 or 24 words, then the key will
	/// be derived from it. In this case:
	///   - the phrase may be followed by one or more items delimited by `/` characters.
	///   - the path may be followed by `///`, in which case everything after the `///` is treated
	/// as a password.
	/// - If `s` begins with a `/` character it is prefixed with the Substrate public `DEV_PHRASE` and
	/// interpreted as above.
	///
	/// In this case they are interpreted as HDKD junctions; purely numeric items are interpreted as
	/// integers, non-numeric items as strings. Junctions prefixed with `/` are interpreted as soft
	/// junctions, and with `//` as hard junctions.
	///
	/// There is no correspondence mapping between SURI strings and the keys they represent.
	/// Two different non-identical strings can actually lead to the same secret being derived.
	/// Notably, integer junction indices may be legally prefixed with arbitrary number of zeros.
	/// Similarly an empty password (ending the SURI with `///`) is perfectly valid and will generally
	/// be equivalent to no password at all.
	///
	/// `None` is returned if no matches are found.
	#[cfg(feature = "std")]
	fn from_string_with_seed(s: &str, password_override: Option<&str>)
		-> Result<(Self, Option<Self::Seed>), SecretStringError>
	{
		let cap = SECRET_PHRASE_REGEX.captures(s).ok_or(SecretStringError::InvalidFormat)?;

		let path = JUNCTION_REGEX.captures_iter(&cap["path"])
			.map(|f| DeriveJunction::from(&f[1]));

		let phrase = cap.name("phrase").map(|r| r.as_str()).unwrap_or(DEV_PHRASE);
		let password = password_override.or_else(|| cap.name("password").map(|m| m.as_str()));

		let (root, seed) = if let Some(stripped) = phrase.strip_prefix("0x") {
			hex::decode(stripped).ok()
				.and_then(|seed_vec| {
					let mut seed = Self::Seed::default();
					if seed.as_ref().len() == seed_vec.len() {
						seed.as_mut().copy_from_slice(&seed_vec);
						Some((Self::from_seed(&seed), seed))
					} else {
						None
					}
				})
				.ok_or(SecretStringError::InvalidSeed)?
		} else {
			Self::from_phrase(phrase, password)
				.map_err(|_| SecretStringError::InvalidPhrase)?
		};
		root.derive(path, Some(seed)).map_err(|_| SecretStringError::InvalidPath)
	}

	/// Interprets the string `s` in order to generate a key pair.
	///
	/// See [`from_string_with_seed`](Pair::from_string_with_seed) for more extensive documentation.
	#[cfg(feature = "std")]
	fn from_string(s: &str, password_override: Option<&str>) -> Result<Self, SecretStringError> {
		Self::from_string_with_seed(s, password_override).map(|x| x.0)
	}

	/// Return a vec filled with raw data.
	fn to_raw_vec(&self) -> Vec<u8>;
}

/// One type is wrapped by another.
pub trait IsWrappedBy<Outer>: From<Outer> + Into<Outer> {
	/// Get a reference to the inner from the outer.
	fn from_ref(outer: &Outer) -> &Self;
	/// Get a mutable reference to the inner from the outer.
	fn from_mut(outer: &mut Outer) -> &mut Self;
}

/// Opposite of `IsWrappedBy` - denotes a type which is a simple wrapper around another type.
pub trait Wraps: Sized {
	/// The inner type it is wrapping.
	type Inner: IsWrappedBy<Self>;
}

impl<T, Outer> IsWrappedBy<Outer> for T where
	Outer: AsRef<Self> + AsMut<Self> + From<Self>,
	T: From<Outer>,
{
	/// Get a reference to the inner from the outer.
	fn from_ref(outer: &Outer) -> &Self { outer.as_ref() }

	/// Get a mutable reference to the inner from the outer.
	fn from_mut(outer: &mut Outer) -> &mut Self { outer.as_mut() }
}

impl<Inner, Outer, T> UncheckedFrom<T> for Outer where
	Outer: Wraps<Inner=Inner>,
	Inner: IsWrappedBy<Outer> + UncheckedFrom<T>,
{
	fn unchecked_from(t: T) -> Self {
		let inner: Inner = t.unchecked_into();
		inner.into()
	}
}

/// Type which has a particular kind of crypto associated with it.
pub trait CryptoType {
	/// The pair key type of this crypto.
	#[cfg(feature = "full_crypto")]
	type Pair: Pair;
}

/// An identifier for a type of cryptographic key.
///
/// To avoid clashes with other modules when distributing your module publicly, register your
/// `KeyTypeId` on the list here by making a PR.
///
/// Values whose first character is `_` are reserved for private use and won't conflict with any
/// public modules.
#[derive(
	Copy, Clone, Default, PartialEq, Eq, PartialOrd, Ord, Hash, Encode, Decode, PassByInner,
	crate::RuntimeDebug
)]
#[cfg_attr(feature = "std", derive(serde::Serialize, serde::Deserialize))]
pub struct KeyTypeId(pub [u8; 4]);

impl From<u32> for KeyTypeId {
	fn from(x: u32) -> Self {
		Self(x.to_le_bytes())
	}
}

impl From<KeyTypeId> for u32 {
	fn from(x: KeyTypeId) -> Self {
		u32::from_le_bytes(x.0)
	}
}

impl<'a> TryFrom<&'a str> for KeyTypeId {
	type Error = ();

	fn try_from(x: &'a str) -> Result<Self, ()> {
		let b = x.as_bytes();
		if b.len() != 4 {
			return Err(());
		}
		let mut res = KeyTypeId::default();
		res.0.copy_from_slice(&b[0..4]);
		Ok(res)
	}
}

/// An identifier for a specific cryptographic algorithm used by a key pair
#[derive(Debug, Copy, Clone, Default, PartialEq, Eq, PartialOrd, Ord, Hash, Encode, Decode)]
#[cfg_attr(feature = "std", derive(serde::Serialize, serde::Deserialize))]
pub struct CryptoTypeId(pub [u8; 4]);

/// A type alias of CryptoTypeId & a public key
#[derive(Debug, Clone, Default, PartialEq, Eq, PartialOrd, Ord, Hash, Encode, Decode)]
#[cfg_attr(feature = "std", derive(serde::Serialize, serde::Deserialize))]
pub struct CryptoTypePublicPair(pub CryptoTypeId, pub Vec<u8>);

#[cfg(feature = "std")]
impl sp_std::fmt::Display for CryptoTypePublicPair {
	fn fmt(&self, f: &mut sp_std::fmt::Formatter) -> sp_std::fmt::Result {
		let id = match str::from_utf8(&(self.0).0[..]) {
			Ok(id) => id.to_string(),
			Err(_) => {
				format!("{:#?}", self.0)
			}
		};
		write!(f, "{}-{}", id, HexDisplay::from(&self.1))
	}
}

/// Known key types; this also functions as a global registry of key types for projects wishing to
/// avoid collisions with each other.
///
/// It's not universal in the sense that *all* key types need to be mentioned here, it's just a
/// handy place to put common key types.
pub mod key_types {
	use super::KeyTypeId;

	/// Key type for Babe module, built-in. Identified as `babe`.
	pub const BABE: KeyTypeId = KeyTypeId(*b"babe");
	/// Key type for Grandpa module, built-in. Identified as `gran`.
	pub const GRANDPA: KeyTypeId = KeyTypeId(*b"gran");
	/// Key type for controlling an account in a Substrate runtime, built-in. Identified as `acco`.
	pub const ACCOUNT: KeyTypeId = KeyTypeId(*b"acco");
	/// Key type for Aura module, built-in. Identified as `aura`.
	pub const AURA: KeyTypeId = KeyTypeId(*b"aura");
	/// Key type for ImOnline module, built-in. Identified as `imon`.
	pub const IM_ONLINE: KeyTypeId = KeyTypeId(*b"imon");
	/// Key type for AuthorityDiscovery module, built-in. Identified as `audi`.
	pub const AUTHORITY_DISCOVERY: KeyTypeId = KeyTypeId(*b"audi");
	/// Key type for staking, built-in. Identified as `stak`.
	pub const STAKING: KeyTypeId = KeyTypeId(*b"stak");
	/// Key type for equivocation reporting, built-in. Identified as `fish`.
	pub const REPORTING: KeyTypeId = KeyTypeId(*b"fish");
	/// A key type ID useful for tests.
	pub const DUMMY: KeyTypeId = KeyTypeId(*b"dumy");
}

#[cfg(test)]
mod tests {
	use crate::DeriveJunction;
	use hex_literal::hex;
	use super::*;

	#[derive(Clone, Eq, PartialEq, Debug)]
	enum TestPair {
		Generated,
		GeneratedWithPhrase,
		GeneratedFromPhrase{phrase: String, password: Option<String>},
		Standard{phrase: String, password: Option<String>, path: Vec<DeriveJunction>},
		Seed(Vec<u8>),
	}
	impl Default for TestPair {
		fn default() -> Self {
			TestPair::Generated
		}
	}
	impl CryptoType for TestPair {
		type Pair = Self;
	}

	#[derive(Clone, PartialEq, Eq, Hash, Default)]
	struct TestPublic;
	impl AsRef<[u8]> for TestPublic {
		fn as_ref(&self) -> &[u8] {
			&[]
		}
	}
	impl AsMut<[u8]> for TestPublic {
		fn as_mut(&mut self) -> &mut [u8] {
			&mut []
		}
	}
	impl<'a> TryFrom<&'a [u8]> for TestPublic {
		type Error = ();

		fn try_from(_: &'a [u8]) -> Result<Self, ()> {
			Ok(Self)
		}
	}
	impl CryptoType for TestPublic {
		type Pair = TestPair;
	}
	impl Derive for TestPublic {}
	impl Public for TestPublic {
		fn from_slice(_bytes: &[u8]) -> Self {
			Self
		}
		fn as_slice(&self) -> &[u8] {
			&[]
		}
		fn to_raw_vec(&self) -> Vec<u8> {
			vec![]
		}
		fn to_public_crypto_pair(&self) -> CryptoTypePublicPair {
			CryptoTypePublicPair(
				CryptoTypeId(*b"dumm"), self.to_raw_vec(),
			)
		}
	}
	impl Pair for TestPair {
		type Public = TestPublic;
		type Seed = [u8; 8];
		type Signature = [u8; 0];
		type DeriveError = ();

		fn generate() -> (Self, <Self as Pair>::Seed) { (TestPair::Generated, [0u8; 8]) }
		fn generate_with_phrase(_password: Option<&str>) -> (Self, String, <Self as Pair>::Seed) {
			(TestPair::GeneratedWithPhrase, "".into(), [0u8; 8])
		}
		fn from_phrase(phrase: &str, password: Option<&str>)
			-> Result<(Self, <Self as Pair>::Seed), SecretStringError>
		{
			Ok((TestPair::GeneratedFromPhrase {
				phrase: phrase.to_owned(),
				password: password.map(Into::into)
			}, [0u8; 8]))
		}
		fn derive<Iter: Iterator<Item=DeriveJunction>>(&self, path_iter: Iter, _: Option<[u8; 8]>)
			-> Result<(Self, Option<[u8; 8]>), Self::DeriveError>
		{
			Ok((match self.clone() {
				TestPair::Standard {phrase, password, path} =>
					TestPair::Standard { phrase, password, path: path.into_iter().chain(path_iter).collect() },
				TestPair::GeneratedFromPhrase {phrase, password} =>
					TestPair::Standard { phrase, password, path: path_iter.collect() },
				x => if path_iter.count() == 0 { x } else { return Err(()) },
			}, None))
		}
		fn from_seed(_seed: &<TestPair as Pair>::Seed) -> Self { TestPair::Seed(_seed.as_ref().to_owned()) }
		fn sign(&self, _message: &[u8]) -> Self::Signature { [] }
		fn verify<M: AsRef<[u8]>>(_: &Self::Signature, _: M, _: &Self::Public) -> bool { true }
		fn verify_weak<P: AsRef<[u8]>, M: AsRef<[u8]>>(
			_sig: &[u8],
			_message: M,
			_pubkey: P
		) -> bool { true }
		fn public(&self) -> Self::Public { TestPublic }
		fn from_seed_slice(seed: &[u8])
			-> Result<Self, SecretStringError>
		{
			Ok(TestPair::Seed(seed.to_owned()))
		}
		fn to_raw_vec(&self) -> Vec<u8> {
			vec![]
		}
	}

	#[test]
	fn interpret_std_seed_should_work() {
		assert_eq!(
			TestPair::from_string("0x0123456789abcdef", None),
			Ok(TestPair::Seed(hex!["0123456789abcdef"][..].to_owned()))
		);
	}

	#[test]
	fn password_override_should_work() {
		assert_eq!(
			TestPair::from_string("hello world///password", None),
			TestPair::from_string("hello world", Some("password")),
		);
		assert_eq!(
			TestPair::from_string("hello world///password", None),
			TestPair::from_string("hello world///other password", Some("password")),
		);
	}

	#[test]
	fn interpret_std_secret_string_should_work() {
		assert_eq!(
			TestPair::from_string("hello world", None),
			Ok(TestPair::Standard{phrase: "hello world".to_owned(), password: None, path: vec![]})
		);
		assert_eq!(
			TestPair::from_string("hello world/1", None),
			Ok(TestPair::Standard{phrase: "hello world".to_owned(), password: None, path: vec![DeriveJunction::soft(1)]})
		);
		assert_eq!(
			TestPair::from_string("hello world/DOT", None),
			Ok(TestPair::Standard{phrase: "hello world".to_owned(), password: None, path: vec![DeriveJunction::soft("DOT")]})
		);
		assert_eq!(
			TestPair::from_string("hello world//1", None),
			Ok(TestPair::Standard{phrase: "hello world".to_owned(), password: None, path: vec![DeriveJunction::hard(1)]})
		);
		assert_eq!(
			TestPair::from_string("hello world//DOT", None),
			Ok(TestPair::Standard{phrase: "hello world".to_owned(), password: None, path: vec![DeriveJunction::hard("DOT")]})
		);
		assert_eq!(
			TestPair::from_string("hello world//1/DOT", None),
			Ok(TestPair::Standard{phrase: "hello world".to_owned(), password: None, path: vec![DeriveJunction::hard(1), DeriveJunction::soft("DOT")]})
		);
		assert_eq!(
			TestPair::from_string("hello world//DOT/1", None),
			Ok(TestPair::Standard{phrase: "hello world".to_owned(), password: None, path: vec![DeriveJunction::hard("DOT"), DeriveJunction::soft(1)]})
		);
		assert_eq!(
			TestPair::from_string("hello world///password", None),
			Ok(TestPair::Standard{phrase: "hello world".to_owned(), password: Some("password".to_owned()), path: vec![]})
		);
		assert_eq!(
			TestPair::from_string("hello world//1/DOT///password", None),
			Ok(TestPair::Standard{phrase: "hello world".to_owned(), password: Some("password".to_owned()), path: vec![DeriveJunction::hard(1), DeriveJunction::soft("DOT")]})
		);
		assert_eq!(
			TestPair::from_string("hello world/1//DOT///password", None),
			Ok(TestPair::Standard{phrase: "hello world".to_owned(), password: Some("password".to_owned()), path: vec![DeriveJunction::soft(1), DeriveJunction::hard("DOT")]})
		);
	}

	#[test]
	fn accountid_32_from_str_works() {
		use std::str::FromStr;
		assert!(AccountId32::from_str("5G9VdMwXvzza9pS8qE8ZHJk3CheHW9uucBn9ngW4C1gmmzpv").is_ok());
		assert!(AccountId32::from_str("5c55177d67b064bb5d189a3e1ddad9bc6646e02e64d6e308f5acbb1533ac430d").is_ok());
		assert!(AccountId32::from_str("0x5c55177d67b064bb5d189a3e1ddad9bc6646e02e64d6e308f5acbb1533ac430d").is_ok());

		assert_eq!(
			AccountId32::from_str("99G9VdMwXvzza9pS8qE8ZHJk3CheHW9uucBn9ngW4C1gmmzpv").unwrap_err(),
			"invalid ss58 address.",
		);
		assert_eq!(
			AccountId32::from_str("gc55177d67b064bb5d189a3e1ddad9bc6646e02e64d6e308f5acbb1533ac430d").unwrap_err(),
			"invalid hex address.",
		);
		assert_eq!(
			AccountId32::from_str("0xgc55177d67b064bb5d189a3e1ddad9bc6646e02e64d6e308f5acbb1533ac430d").unwrap_err(),
			"invalid hex address.",
		);

		// valid hex but invalid length will be treated as ss58.
		assert_eq!(
			AccountId32::from_str("55c55177d67b064bb5d189a3e1ddad9bc6646e02e64d6e308f5acbb1533ac430d").unwrap_err(),
			"invalid ss58 address.",
		);
	}
}<|MERGE_RESOLUTION|>--- conflicted
+++ resolved
@@ -586,15 +586,12 @@
 		(78, "calamari", "Manta Canary Network, standard account (*25519).")
 	SocialAccount =>
 		(252, "social-network", "Social Network, standard account (*25519).")
-<<<<<<< HEAD
 	HedgewareAccount =>
 		(777, "hedgeware", "Hedgeware Network, standard account (*25519).")
-=======
 	Moonbeam =>
 		(1284, "moonbeam", "Moonbeam, session key (*25519).")
 	Moonriver =>
 		(1285, "moonriver", "Moonriver, session key (*25519).")
->>>>>>> ede9bc19
 	BasiliskAccount =>
 		(10041, "basilisk", "Basilisk standard account (*25519).")
 
