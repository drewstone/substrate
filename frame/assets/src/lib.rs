// This file is part of Substrate.

// Copyright (C) 2017-2021 Parity Technologies (UK) Ltd.
// SPDX-License-Identifier: Apache-2.0

// Licensed under the Apache License, Version 2.0 (the "License");
// you may not use this file except in compliance with the License.
// You may obtain a copy of the License at
//
// 	http://www.apache.org/licenses/LICENSE-2.0
//
// Unless required by applicable law or agreed to in writing, software
// distributed under the License is distributed on an "AS IS" BASIS,
// WITHOUT WARRANTIES OR CONDITIONS OF ANY KIND, either express or implied.
// See the License for the specific language governing permissions and
// limitations under the License.

//! # Assets Module
//!
//! A simple, secure module for dealing with fungible assets.
//!
//! ## Overview
//!
//! The Assets module provides functionality for asset management of fungible asset classes
//! with a fixed supply, including:
//!
//! * Asset Issuance (Minting)
//! * Asset Transferal
//! * Asset Freezing
//! * Asset Destruction (Burning)
//!
//! To use it in your runtime, you need to implement the assets [`Config`](./trait.Config.html).
//!
//! The supported dispatchable functions are documented in the [`Call`](./enum.Call.html) enum.
//!
//! ### Terminology
//!
//! * **Admin**: An account ID uniquely privileged to be able to unfreeze (thaw) an account and it's
//!   assets, as well as forcibly transfer a particular class of assets between arbitrary accounts
//!   and reduce the balance of a particular class of assets of arbitrary accounts.
//! * **Asset issuance/minting**: The creation of a new asset, whose total supply will belong to the
//!   account that issues the asset. This is a privileged operation.
//! * **Asset transfer**: The reduction of the balance of an asset of one account with the
//!   corresponding increase in the balance of another.
//! * **Asset destruction**: The process of reduce the balance of an asset of one account. This is
//!   a privileged operation.
//! * **Fungible asset**: An asset whose units are interchangeable.
//! * **Issuer**: An account ID uniquely privileged to be able to mint a particular class of assets.
//! * **Freezer**: An account ID uniquely privileged to be able to freeze an account from
//!   transferring a particular class of assets.
//! * **Freezing**: Removing the possibility of an unpermissioned transfer of an asset from a
//!   particular account.
//! * **Non-fungible asset**: An asset for which each unit has unique characteristics.
//! * **Owner**: An account ID uniquely privileged to be able to destroy a particular asset class,
//!   or to set the Issuer, Freezer or Admin of that asset class.
//! * **Zombie**: An account which has a balance of some assets in this pallet, but no other
//!   footprint on-chain, in particular no account managed in the `frame_system` pallet.
//!
//! ### Goals
//!
//! The assets system in Substrate is designed to make the following possible:
//!
//! * Issue a new assets in a permissioned or permissionless way, if permissionless, then with a
//!   deposit required.
//! * Allow accounts to hold these assets without otherwise existing on-chain (*zombies*).
//! * Move assets between accounts.
//! * Update the asset's total supply.
//! * Allow administrative activities by specially privileged accounts including freezing account
//!   balances and minting/burning assets.
//!
//! ## Interface
//!
//! ### Permissionless Functions
//!
//! * `create`: Creates a new asset class, taking the required deposit.
//! * `transfer`: Transfer sender's assets to another account.
//!
//! ### Permissioned Functions
//!
//! * `force_create`: Creates a new asset class without taking any deposit.
//! * `force_destroy`: Destroys an asset class.
//!
//! ### Privileged Functions
//! * `destroy`: Destroys an entire asset class; called by the asset class's Owner.
//! * `mint`: Increases the asset balance of an account; called by the asset class's Issuer.
//! * `burn`: Decreases the asset balance of an account; called by the asset class's Admin.
//! * `force_transfer`: Transfers between arbitrary accounts; called by the asset class's Admin.
//! * `freeze`: Disallows further `transfer`s from an account; called by the asset class's Freezer.
//! * `thaw`: Allows further `transfer`s from an account; called by the asset class's Admin.
//! * `transfer_ownership`: Changes an asset class's Owner; called by the asset class's Owner.
//! * `set_team`: Changes an asset class's Admin, Freezer and Issuer; called by the asset class's
//!   Owner.
//!
//! Please refer to the [`Call`](./enum.Call.html) enum and its associated variants for documentation on each function.
//!
//! ### Public Functions
//! <!-- Original author of descriptions: @gavofyork -->
//!
//! * `balance` - Get the asset `id` balance of `who`.
//! * `total_supply` - Get the total supply of an asset `id`.
//!
//! Please refer to the [`Module`](./struct.Module.html) struct for details on publicly available functions.
//!
//! ## Related Modules
//!
//! * [`System`](../frame_system/index.html)
//! * [`Support`](../frame_support/index.html)

// Ensure we're `no_std` when compiling for Wasm.
#![cfg_attr(not(feature = "std"), no_std)]

#[cfg(feature = "runtime-benchmarks")]
mod benchmarking;
pub mod weights;

use sp_std::{fmt::Debug};
use sp_runtime::{RuntimeDebug, traits::{
	Member, AtLeast32BitUnsigned, Zero, StaticLookup, Saturating, CheckedSub, CheckedAdd,
	MaybeSerializeDeserialize,
}};
use codec::{Encode, Decode, HasCompact};
use frame_support::{Parameter, decl_module, decl_event, decl_storage, decl_error, ensure,
	traits::{
		FungibleAsset, MintableAsset, BurnableAsset, FreezableAsset, ManageableAsset,
		Currency, ReservableCurrency, EnsureOrigin, Get, BalanceStatus::Reserved
	},
	dispatch::{DispatchResult, DispatchError},
};
use frame_system::ensure_signed;
pub use weights::WeightInfo;

type BalanceOf<T> = <<T as Config>::Currency as Currency<<T as frame_system::Config>::AccountId>>::Balance;

/// The module configuration trait.
pub trait Config: frame_system::Config {
	/// The overarching event type.
	type Event: From<Event<Self>> + Into<<Self as frame_system::Config>::Event>;

	/// The units in which we record balances.
	type Balance: Member + Parameter + AtLeast32BitUnsigned + Default + Copy + MaybeSerializeDeserialize + Debug;

	/// The arithmetic type of asset identifier.
	type AssetId: Member + Parameter + Default + Copy + HasCompact;

	/// The currency mechanism.
	type Currency: ReservableCurrency<Self::AccountId>;

	/// The origin which may forcibly create or destroy an asset.
	type ForceOrigin: EnsureOrigin<Self::Origin>;

	/// The basic amount of funds that must be reserved when creating a new asset class.
	type AssetDepositBase: Get<BalanceOf<Self>>;

	/// The additional funds that must be reserved for every zombie account that an asset class
	/// supports.
	type AssetDepositPerZombie: Get<BalanceOf<Self>>;

	/// Weight information for extrinsics in this pallet.
	type WeightInfo: WeightInfo;

	/// The flag for determining asset freezing and thawing support.
	type AllowFreezing: Get<bool>;

	/// The flag for determing asset burning support.
	type AllowBurning: Get<bool>;

	/// The flag for determining asset minting support.
	type AllowMinting: Get<bool>;
}

#[derive(Clone, Encode, Decode, Eq, PartialEq, RuntimeDebug)]
pub struct AssetDetails<
	Balance: Encode + Decode + Clone + Debug + Eq + PartialEq,
	AccountId: Encode + Decode + Clone + Debug + Eq + PartialEq,
	DepositBalance: Encode + Decode + Clone + Debug + Eq + PartialEq,
> {
	/// Can change `owner`, `issuer`, `freezer` and `admin` accounts.
	owner: AccountId,
	/// Can mint tokens.
	issuer: AccountId,
	/// Can thaw tokens, force transfers and burn tokens from any account.
	admin: AccountId,
	/// Can freeze tokens.
	freezer: AccountId,
	/// The total supply across all accounts.
	supply: Balance,
	/// The balance deposited for this asset.
	///
	/// This pays for the data stored here together with any virtual accounts.
	deposit: DepositBalance,
	/// The number of balance-holding accounts that this asset may have, excluding those that were
	/// created when they had a system-level ED.
	max_zombies: u32,
	/// The ED for virtual accounts.
	min_balance: Balance,
	/// The current number of zombie accounts.
	zombies: u32,
	/// The total number of accounts.
	accounts: u32,
}

#[derive(Clone, Encode, Decode, Eq, PartialEq, RuntimeDebug, Default)]
pub struct AssetBalance<
	Balance: Encode + Decode + Clone + Debug + Eq + PartialEq,
> {
	/// The balance.
	balance: Balance,
	/// Whether the account is frozen.
	is_frozen: bool,
	/// Whether the account is a zombie. If not, then it has a reference.
	is_zombie: bool,
}

decl_storage! {
	trait Store for Module<T: Config> as Assets {
		/// Details of an asset.
		pub Asset: map hasher(blake2_128_concat) T::AssetId => Option<AssetDetails<
			T::Balance,
			T::AccountId,
			BalanceOf<T>,
		>>;

		/// The number of units of assets held by any given account.
		pub Account: double_map
			hasher(blake2_128_concat) T::AssetId,
			hasher(blake2_128_concat) T::AccountId
			=> AssetBalance<T::Balance>;
	}
}

decl_event! {
	pub enum Event<T> where
		<T as frame_system::Config>::AccountId,
		<T as Config>::Balance,
		<T as Config>::AssetId,
	{
		/// Some asset class was created. \[asset_id, creator, owner\]
		Created(AssetId, AccountId, AccountId),
		/// Some assets were issued. \[asset_id, owner, total_supply\]
		Issued(AssetId, AccountId, Balance),
		/// Some assets were transferred. \[asset_id, from, to, amount\]
		Transferred(AssetId, AccountId, AccountId, Balance),
		/// Some assets were destroyed. \[asset_id, owner, balance\]
		Burned(AssetId, AccountId, Balance),
		/// The management team changed \[asset_id, issuer, admin, freezer\]
		TeamChanged(AssetId, AccountId, AccountId, AccountId),
		/// The owner changed \[asset_id, owner\]
		OwnerChanged(AssetId, AccountId),
		/// Some account `who` was frozen. \[asset_id, who\]
		Frozen(AssetId, AccountId),
		/// Some account `who` was thawed. \[asset_id, who\]
		Thawed(AssetId, AccountId),
		/// An asset class was destroyed.
		Destroyed(AssetId),
		/// Some asset class was force-created. \[asset_id, owner\]
		ForceCreated(AssetId, AccountId),
		/// The maximum amount of zombies allowed has changed. \[asset_id, max_zombies\]
		MaxZombiesChanged(AssetId, u32),
	}
}

decl_error! {
	pub enum Error for Module<T: Config> {
		/// Transfer amount should be non-zero.
		AmountZero,
		/// Account balance must be greater than or equal to the transfer amount.
		BalanceLow,
		/// Balance should be non-zero.
		BalanceZero,
		/// The signing account has no permission to do the operation.
		NoPermission,
		/// The given asset ID is unknown.
		Unknown,
		/// The origin account is frozen.
		Frozen,
		/// The asset ID is already taken.
		InUse,
		/// Too many zombie accounts in use.
		TooManyZombies,
		/// Attempt to destroy an asset class when non-zombie, reference-bearing accounts exist.
		RefsLeft,
		/// Invalid witness data given.
		BadWitness,
		/// Minimum balance should be non-zero.
		MinBalanceZero,
		/// A mint operation lead to an overflow.
		Overflow,
<<<<<<< HEAD
		/// The asset does not allow freezing or thawing functionality
		NoFreezingAllowed,
		/// The asset does not allow burning functionality.
		NoBurningAllowed,
		/// The asset does not allow minting functionality
		NoMintingAllowed,
=======
		/// Some internal state is broken.
		BadState,
>>>>>>> 7a79f54a
	}
}

decl_module! {
	pub struct Module<T: Config> for enum Call where origin: T::Origin {
		type Error = Error<T>;

		fn deposit_event() = default;

		/// Issue a new class of fungible assets from a public origin.
		///
		/// This new asset class has no assets initially.
		///
		/// The origin must be Signed and the sender must have sufficient funds free.
		///
		/// Funds of sender are reserved according to the formula:
		/// `AssetDepositBase + AssetDepositPerZombie * max_zombies`.
		///
		/// Parameters:
		/// - `id`: The identifier of the new asset. This must not be currently in use to identify
		/// an existing asset.
		/// - `owner`: The owner of this class of assets. The owner has full superuser permissions
		/// over this asset, but may later change and configure the permissions using `transfer_ownership`
		/// and `set_team`.
		/// - `max_zombies`: The total number of accounts which may hold assets in this class yet
		/// have no existential deposit.
		/// - `min_balance`: The minimum balance of this new asset that any single account must
		/// have. If an account's balance is reduced below this, then it collapses to zero.
		///
		/// Emits `Created` event when successful.
		///
		/// Weight: `O(1)`
		#[weight = T::WeightInfo::create()]
		fn create(origin,
			#[compact] id: T::AssetId,
			admin: <T::Lookup as StaticLookup>::Source,
			max_zombies: u32,
			min_balance: T::Balance,
		) {
			let owner = ensure_signed(origin)?;
			let admin = T::Lookup::lookup(admin)?;

			ensure!(!Asset::<T>::contains_key(id), Error::<T>::InUse);
			ensure!(!min_balance.is_zero(), Error::<T>::MinBalanceZero);

			let deposit = T::AssetDepositPerZombie::get()
				.saturating_mul(max_zombies.into())
			 	.saturating_add(T::AssetDepositBase::get());
			T::Currency::reserve(&owner, deposit)?;

			Asset::<T>::insert(id, AssetDetails {
				owner: owner.clone(),
				issuer: admin.clone(),
				admin: admin.clone(),
				freezer: admin.clone(),
				supply: Zero::zero(),
				deposit,
				max_zombies,
				min_balance,
				zombies: Zero::zero(),
				accounts: Zero::zero(),
			});
			Self::deposit_event(RawEvent::Created(id, owner, admin));
		}

		/// Issue a new class of fungible assets from a privileged origin.
		///
		/// This new asset class has no assets initially.
		///
		/// The origin must conform to `ForceOrigin`.
		///
		/// Unlike `create`, no funds are reserved.
		///
		/// - `id`: The identifier of the new asset. This must not be currently in use to identify
		/// an existing asset.
		/// - `owner`: The owner of this class of assets. The owner has full superuser permissions
		/// over this asset, but may later change and configure the permissions using `transfer_ownership`
		/// and `set_team`.
		/// - `max_zombies`: The total number of accounts which may hold assets in this class yet
		/// have no existential deposit.
		/// - `min_balance`: The minimum balance of this new asset that any single account must
		/// have. If an account's balance is reduced below this, then it collapses to zero.
		///
		/// Emits `ForceCreated` event when successful.
		///
		/// Weight: `O(1)`
		#[weight = T::WeightInfo::force_create()]
		fn force_create(origin,
			#[compact] id: T::AssetId,
			owner: <T::Lookup as StaticLookup>::Source,
			#[compact] max_zombies: u32,
			#[compact] min_balance: T::Balance,
		) {
			T::ForceOrigin::ensure_origin(origin)?;
			let owner = T::Lookup::lookup(owner)?;

			ensure!(!Asset::<T>::contains_key(id), Error::<T>::InUse);
			ensure!(!min_balance.is_zero(), Error::<T>::MinBalanceZero);

			Asset::<T>::insert(id, AssetDetails {
				owner: owner.clone(),
				issuer: owner.clone(),
				admin: owner.clone(),
				freezer: owner.clone(),
				supply: Zero::zero(),
				deposit: Zero::zero(),
				max_zombies,
				min_balance,
				zombies: Zero::zero(),
				accounts: Zero::zero(),
			});
			Self::deposit_event(RawEvent::ForceCreated(id, owner));
		}

		/// Destroy a class of fungible assets owned by the sender.
		///
		/// The origin must be Signed and the sender must be the owner of the asset `id`.
		///
		/// - `id`: The identifier of the asset to be destroyed. This must identify an existing
		/// asset.
		///
		/// Emits `Destroyed` event when successful.
		///
		/// Weight: `O(z)` where `z` is the number of zombie accounts.
		#[weight = T::WeightInfo::destroy(*zombies_witness)]
		fn destroy(origin,
			#[compact] id: T::AssetId,
			#[compact] zombies_witness: u32,
		) -> DispatchResult {
			let origin = ensure_signed(origin)?;

			Asset::<T>::try_mutate_exists(id, |maybe_details| {
				let details = maybe_details.take().ok_or(Error::<T>::Unknown)?;
				ensure!(details.owner == origin, Error::<T>::NoPermission);
				ensure!(details.accounts == details.zombies, Error::<T>::RefsLeft);
				ensure!(details.zombies <= zombies_witness, Error::<T>::BadWitness);
				T::Currency::unreserve(&details.owner, details.deposit);

				*maybe_details = None;
				Account::<T>::remove_prefix(&id);

				Self::deposit_event(RawEvent::Destroyed(id));
				Ok(())
			})
		}

		/// Destroy a class of fungible assets.
		///
		/// The origin must conform to `ForceOrigin`.
		///
		/// - `id`: The identifier of the asset to be destroyed. This must identify an existing
		/// asset.
		///
		/// Emits `Destroyed` event when successful.
		///
		/// Weight: `O(1)`
		#[weight = T::WeightInfo::force_destroy(*zombies_witness)]
		fn force_destroy(origin,
			#[compact] id: T::AssetId,
			#[compact] zombies_witness: u32,
		) -> DispatchResult {
			T::ForceOrigin::ensure_origin(origin)?;

			Asset::<T>::try_mutate_exists(id, |maybe_details| {
				let details = maybe_details.take().ok_or(Error::<T>::Unknown)?;
				ensure!(details.accounts == details.zombies, Error::<T>::RefsLeft);
				ensure!(details.zombies <= zombies_witness, Error::<T>::BadWitness);
				T::Currency::unreserve(&details.owner, details.deposit);

				*maybe_details = None;
				Account::<T>::remove_prefix(&id);

				Self::deposit_event(RawEvent::Destroyed(id));
				Ok(())
			})
		}

		/// Mint assets of a particular class.
		///
		/// The origin must be Signed and the sender must be the Issuer of the asset `id`.
		///
		/// - `id`: The identifier of the asset to have some amount minted.
		/// - `beneficiary`: The account to be credited with the minted assets.
		/// - `amount`: The amount of the asset to be minted.
		///
		/// Emits `Destroyed` event when successful.
		///
		/// Weight: `O(1)`
		/// Modes: Pre-existing balance of `beneficiary`; Account pre-existence of `beneficiary`.
		#[weight = T::WeightInfo::mint()]
		fn mint(origin,
			#[compact] id: T::AssetId,
			beneficiary: <T::Lookup as StaticLookup>::Source,
			#[compact] amount: T::Balance
		) -> DispatchResult {
			let origin = ensure_signed(origin)?;

			ensure!(T::AllowMinting::get(), Error::<T>::NoMintingAllowed);

			let details = Asset::<T>::get(id).ok_or(Error::<T>::Unknown)?;
			ensure!(&origin == &details.issuer, Error::<T>::NoPermission);

			let beneficiary = T::Lookup::lookup(beneficiary)?;
			<Self as MintableAsset<_>>::mint(id, beneficiary, amount)
		}

		/// Reduce the balance of `who` by as much as possible up to `amount` assets of `id`.
		///
		/// Origin must be Signed and the sender should be the Manager of the asset `id`.
		///
		/// Bails with `BalanceZero` if the `who` is already dead.
		///
		/// - `id`: The identifier of the asset to have some amount burned.
		/// - `who`: The account to be debited from.
		/// - `amount`: The maximum amount by which `who`'s balance should be reduced.
		///
		/// Emits `Burned` with the actual amount burned. If this takes the balance to below the
		/// minimum for the asset, then the amount burned is increased to take it to zero.
		///
		/// Weight: `O(1)`
		/// Modes: Post-existence of `who`; Pre & post Zombie-status of `who`.
		#[weight = T::WeightInfo::burn()]
		fn burn(origin,
			#[compact] id: T::AssetId,
			who: <T::Lookup as StaticLookup>::Source,
			#[compact] amount: T::Balance
		) -> DispatchResult {
			let origin = ensure_signed(origin)?;
			ensure!(T::AllowBurning::get(), Error::<T>::NoBurningAllowed);

			let details = Asset::<T>::get(id).ok_or(Error::<T>::Unknown)?;
			ensure!(&origin == &details.admin, Error::<T>::NoPermission);

			let who = T::Lookup::lookup(who)?;
			<Self as BurnableAsset<_>>::burn(id, who, amount)
		}

		/// Move some assets from the sender account to another.
		///
		/// Origin must be Signed.
		///
		/// - `id`: The identifier of the asset to have some amount transferred.
		/// - `target`: The account to be credited.
		/// - `amount`: The amount by which the sender's balance of assets should be reduced and
		/// `target`'s balance increased. The amount actually transferred may be slightly greater in
		/// the case that the transfer would otherwise take the sender balance above zero but below
		/// the minimum balance. Must be greater than zero.
		///
		/// Emits `Transferred` with the actual amount transferred. If this takes the source balance
		/// to below the minimum for the asset, then the amount transferred is increased to take it
		/// to zero.
		///
		/// Weight: `O(1)`
		/// Modes: Pre-existence of `target`; Post-existence of sender; Prior & post zombie-status
		/// of sender; Account pre-existence of `target`.
		#[weight = T::WeightInfo::transfer()]
		fn transfer(origin,
			#[compact] id: T::AssetId,
			target: <T::Lookup as StaticLookup>::Source,
			#[compact] amount: T::Balance
		) -> DispatchResult {
			let origin = ensure_signed(origin)?;
			ensure!(!amount.is_zero(), Error::<T>::AmountZero);

			let mut origin_account = Account::<T>::get(id, &origin);
			ensure!(!origin_account.is_frozen, Error::<T>::Frozen);
			origin_account.balance = origin_account.balance.checked_sub(&amount)
				.ok_or(Error::<T>::BalanceLow)?;

			let target = T::Lookup::lookup(target)?;
			<Self as FungibleAsset<_>>::transfer(id, origin.clone(), target.clone(), amount)?;
			Ok(())
		}

		/// Move some assets from one account to another.
		///
		/// Origin must be Signed and the sender should be the Admin of the asset `id`.
		///
		/// - `id`: The identifier of the asset to have some amount transferred.
		/// - `source`: The account to be debited.
		/// - `dest`: The account to be credited.
		/// - `amount`: The amount by which the `source`'s balance of assets should be reduced and
		/// `dest`'s balance increased. The amount actually transferred may be slightly greater in
		/// the case that the transfer would otherwise take the `source` balance above zero but
		/// below the minimum balance. Must be greater than zero.
		///
		/// Emits `Transferred` with the actual amount transferred. If this takes the source balance
		/// to below the minimum for the asset, then the amount transferred is increased to take it
		/// to zero.
		///
		/// Weight: `O(1)`
		/// Modes: Pre-existence of `dest`; Post-existence of `source`; Prior & post zombie-status
		/// of `source`; Account pre-existence of `dest`.
		#[weight = T::WeightInfo::force_transfer()]
		fn force_transfer(origin,
			#[compact] id: T::AssetId,
			source: <T::Lookup as StaticLookup>::Source,
			dest: <T::Lookup as StaticLookup>::Source,
			#[compact] amount: T::Balance,
		) -> DispatchResult {
			let origin = ensure_signed(origin)?;

			let details = Asset::<T>::get(id).ok_or(Error::<T>::Unknown)?;
			ensure!(&origin == &details.admin, Error::<T>::NoPermission);

			let source = T::Lookup::lookup(source)?;
			let source_account = Account::<T>::get(id, &source);
			let amount = amount.min(source_account.balance);
			ensure!(!amount.is_zero(), Error::<T>::AmountZero);

			let dest = T::Lookup::lookup(dest)?;
			<Self as FungibleAsset<_>>::transfer(id, source.clone(), dest.clone(), amount)?;
			Ok(())
		}

		/// Disallow further unprivileged transfers from an account.
		///
		/// Origin must be Signed and the sender should be the Freezer of the asset `id`.
		///
		/// - `id`: The identifier of the asset to be frozen.
		/// - `who`: The account to be frozen.
		///
		/// Emits `Frozen`.
		///
		/// Weight: `O(1)`
		#[weight = T::WeightInfo::freeze()]
		fn freeze(origin, #[compact] id: T::AssetId, who: <T::Lookup as StaticLookup>::Source) {
			let origin = ensure_signed(origin)?;

			ensure!(T::AllowFreezing::get(), Error::<T>::NoFreezingAllowed);

			let d = Asset::<T>::get(id).ok_or(Error::<T>::Unknown)?;
			ensure!(&origin == &d.freezer, Error::<T>::NoPermission);

			let who = T::Lookup::lookup(who)?;
			let _ = <Self as FreezableAsset<_>>::freeze(id, who)?;
		}

		/// Allow unprivileged transfers from an account again.
		///
		/// Origin must be Signed and the sender should be the Admin of the asset `id`.
		///
		/// - `id`: The identifier of the asset to be frozen.
		/// - `who`: The account to be unfrozen.
		///
		/// Emits `Thawed`.
		///
		/// Weight: `O(1)`
		#[weight = T::WeightInfo::thaw()]
		fn thaw(origin, #[compact] id: T::AssetId, who: <T::Lookup as StaticLookup>::Source) {
			let origin = ensure_signed(origin)?;

			ensure!(T::AllowFreezing::get(), Error::<T>::NoFreezingAllowed);

			let details = Asset::<T>::get(id).ok_or(Error::<T>::Unknown)?;
			ensure!(&origin == &details.admin, Error::<T>::NoPermission);

			let who = T::Lookup::lookup(who)?;
			let _ = <Self as FreezableAsset<_>>::thaw(id, who)?;
		}

		/// Change the Owner of an asset.
		///
		/// Origin must be Signed and the sender should be the Owner of the asset `id`.
		///
		/// - `id`: The identifier of the asset to be frozen.
		/// - `owner`: The new Owner of this asset.
		///
		/// Emits `OwnerChanged`.
		///
		/// Weight: `O(1)`
		#[weight = T::WeightInfo::transfer_ownership()]
		fn transfer_ownership(origin,
			#[compact] id: T::AssetId,
			new_owner: <T::Lookup as StaticLookup>::Source,
		) -> DispatchResult {
			let origin = ensure_signed(origin)?;
			let details = Asset::<T>::get(id).ok_or(Error::<T>::Unknown)?;
			ensure!(&origin == &details.owner, Error::<T>::NoPermission);

			let new_owner = T::Lookup::lookup(new_owner)?;
			Self::set_owner(id, new_owner)
		}

		/// Change the Issuer, Admin and Freezer of an asset.
		///
		/// Origin must be Signed and the sender should be the Owner of the asset `id`.
		///
		/// - `id`: The identifier of the asset to be frozen.
		/// - `issuer`: The new Issuer of this asset.
		/// - `admin`: The new Admin of this asset.
		/// - `freezer`: The new Freezer of this asset.
		///
		/// Emits `TeamChanged`.
		///
		/// Weight: `O(1)`
		#[weight = T::WeightInfo::set_team()]
		fn set_team(origin,
			#[compact] id: T::AssetId,
			issuer: <T::Lookup as StaticLookup>::Source,
			admin: <T::Lookup as StaticLookup>::Source,
			freezer: <T::Lookup as StaticLookup>::Source,
		) -> DispatchResult {
			let origin = ensure_signed(origin)?;

			let details = Asset::<T>::get(id).ok_or(Error::<T>::Unknown)?;
			ensure!(&origin == &details.admin, Error::<T>::NoPermission);

			let issuer = T::Lookup::lookup(issuer)?;
			let admin = T::Lookup::lookup(admin)?;
			let freezer = T::Lookup::lookup(freezer)?;

			<Self as ManageableAsset<_>>::set_team(id, issuer, admin, freezer)
		}

		#[weight = T::WeightInfo::set_max_zombies()]
		fn set_max_zombies(origin,
			#[compact] id: T::AssetId,
			#[compact] max_zombies: u32,
		) -> DispatchResult {
			let origin = ensure_signed(origin)?;

			Asset::<T>::try_mutate(id, |maybe_details| {
				let details = maybe_details.as_mut().ok_or(Error::<T>::Unknown)?;
				ensure!(&origin == &details.owner, Error::<T>::NoPermission);
				ensure!(max_zombies >= details.zombies, Error::<T>::TooManyZombies);

				let new_deposit = T::AssetDepositPerZombie::get()
					.saturating_mul(max_zombies.into())
					.saturating_add(T::AssetDepositBase::get());

				if new_deposit > details.deposit {
					T::Currency::reserve(&origin, new_deposit - details.deposit)?;
				} else {
					T::Currency::unreserve(&origin, details.deposit - new_deposit);
				}

				details.max_zombies = max_zombies;

				Self::deposit_event(RawEvent::MaxZombiesChanged(id, max_zombies));
				Ok(())
			})
		}
	}
}

// The main implementation block for the module.
impl<T: Config> Module<T> {
	// Public immutables

	/// Get the asset `id` balance of `who`.
	pub fn balance(id: T::AssetId, who: T::AccountId) -> T::Balance {
		Account::<T>::get(id, who).balance
	}

	/// Get the total supply of an asset `id`.
	pub fn total_supply(id: T::AssetId) -> T::Balance {
		Asset::<T>::get(id).map(|x| x.supply).unwrap_or_else(Zero::zero)
	}

	/// Check the number of zombies allow yet for an asset.
	pub fn zombie_allowance(id: T::AssetId) -> u32 {
		Asset::<T>::get(id).map(|x| x.max_zombies - x.zombies).unwrap_or_else(Zero::zero)
	}

	fn new_account(
		who: &T::AccountId,
		d: &mut AssetDetails<T::Balance, T::AccountId, BalanceOf<T>>,
	) -> Result<bool, DispatchError> {
		let accounts = d.accounts.checked_add(1).ok_or(Error::<T>::Overflow)?;
		let r = Ok(if frame_system::Module::<T>::account_exists(who) {
			frame_system::Module::<T>::inc_consumers(who).map_err(|_| Error::<T>::BadState)?;
			false
		} else {
			ensure!(d.zombies < d.max_zombies, Error::<T>::TooManyZombies);
			d.zombies += 1;
			true
		});
		d.accounts = accounts;
		r
	}

	/// If `who`` exists in system and it's a zombie, dezombify it.
	fn dezombify(
		who: &T::AccountId,
		d: &mut AssetDetails<T::Balance, T::AccountId, BalanceOf<T>>,
		is_zombie: &mut bool,
	) {
		if *is_zombie && frame_system::Module::<T>::account_exists(who) {
			// If the account exists, then it should have at least one provider
			// so this cannot fail... but being defensive anyway.
			let _ = frame_system::Module::<T>::inc_consumers(who);
			*is_zombie = false;
			d.zombies = d.zombies.saturating_sub(1);
		}
	}

	fn dead_account(
		who: &T::AccountId,
		d: &mut AssetDetails<T::Balance, T::AccountId, BalanceOf<T>>,
		is_zombie: bool,
	) {
		if is_zombie {
			d.zombies = d.zombies.saturating_sub(1);
		} else {
			frame_system::Module::<T>::dec_consumers(who);
		}
		d.accounts = d.accounts.saturating_sub(1);
	}
}

impl<T: Config> FungibleAsset<T::AccountId> for Module<T> where
	T::Balance: MaybeSerializeDeserialize + Debug
{
	type Balance = T::Balance;
	type AssetId = T::AssetId;

	// PUBLIC IMMUTABLES

	/// The total amount of issuance in the system for a specific asset.
	fn total_issuance(id: Self::AssetId) -> Self::Balance {
		Self::total_supply(id)
	}

	fn balance_of(id: Self::AssetId, who: T::AccountId) -> Self::Balance {
		Self::balance(id, who)
	}

	// PUBLIC MUTABLES (DANGEROUS)

	fn transfer(
		id: Self::AssetId,
		from: T::AccountId,
		dest: T::AccountId,
		amount: Self::Balance
	) -> DispatchResult {
		if dest == from {
			return Ok(())
		}

		let mut from_account = Account::<T>::get(id, &from);
		from_account.balance = from_account.balance.checked_sub(&amount)
			.ok_or(Error::<T>::BalanceLow)?;

		Asset::<T>::try_mutate(id, |maybe_details| {
			let details = maybe_details.as_mut().ok_or(Error::<T>::Unknown)?;

			let mut amount = amount;
			if from_account.balance < details.min_balance {
				amount += from_account.balance;
				from_account.balance = Zero::zero();
			}

			Account::<T>::try_mutate(id, &dest, |a| -> DispatchResult {
				let new_balance = a.balance.saturating_add(amount);
				ensure!(new_balance >= details.min_balance, Error::<T>::BalanceLow);
				if a.balance.is_zero() {
					a.is_zombie = Self::new_account(&dest, details)?;
				}
				a.balance = new_balance;
				Ok(())
			})?;

			match from_account.balance.is_zero() {
				false => {
					Self::dezombify(&from, details, &mut from_account.is_zombie);
					Account::<T>::insert(id, &from, &from_account)
				}
				true => {
					Self::dead_account(&from, details, from_account.is_zombie);
					Account::<T>::remove(id, &from);
				}
			}

			Self::deposit_event(RawEvent::Transferred(id, from, dest, amount));

			Ok(())
		})
	}
}

impl<T: Config> BurnableAsset<T::AccountId> for Module<T> {
	fn burn(
		id: Self::AssetId,
		who: T::AccountId,
		amount: Self::Balance
	) -> DispatchResult {
		Asset::<T>::try_mutate(id, |maybe_details| {
			let d = maybe_details.as_mut().ok_or(Error::<T>::Unknown)?;

			let burned = Account::<T>::try_mutate_exists(
				id,
				&who,
				|maybe_account| -> Result<T::Balance, DispatchError> {
					let mut account = maybe_account.take().ok_or(Error::<T>::BalanceZero)?;
					let mut burned = amount.min(account.balance);
					account.balance -= burned;
					*maybe_account = if account.balance < d.min_balance {
						burned += account.balance;
						Self::dead_account(&who, d, account.is_zombie);
						None
					} else {
						Some(account)
					};
					Ok(burned)
				}
			)?;

			d.supply = d.supply.saturating_sub(burned);

			Self::deposit_event(RawEvent::Burned(id, who, burned));
			Ok(())
		})
	}
}

impl<T: Config> MintableAsset<T::AccountId> for Module<T> {
	fn mint(
		id: Self::AssetId,
		beneficiary: T::AccountId,
		amount: Self::Balance
	) -> DispatchResult {
		Asset::<T>::try_mutate(id, |maybe_details| {
			let details = maybe_details.as_mut().ok_or(Error::<T>::Unknown)?;
			details.supply = details.supply.checked_add(&amount).ok_or(Error::<T>::Overflow)?;

			Account::<T>::try_mutate(id, &beneficiary, |t| -> DispatchResult {
				let new_balance = t.balance.saturating_add(amount);
				ensure!(new_balance >= details.min_balance, Error::<T>::BalanceLow);
				if t.balance.is_zero() {
					t.is_zombie = Self::new_account(&beneficiary, details)?;
				}
				t.balance = new_balance;
				Ok(())
			})?;
			Self::deposit_event(RawEvent::Issued(id, beneficiary, amount));
			Ok(())
		})
	}
}

impl<T: Config> FreezableAsset<T::AccountId> for Module<T> {
	fn freeze(id: Self::AssetId, who: T::AccountId) -> DispatchResult {
		ensure!(Account::<T>::contains_key(id, &who), Error::<T>::BalanceZero);

		Account::<T>::mutate(id, &who, |a| a.is_frozen = true);

		Self::deposit_event(Event::<T>::Frozen(id, who));
		Ok(())
	}

	fn thaw(id: Self::AssetId, who: T::AccountId) -> DispatchResult {
		ensure!(Account::<T>::contains_key(id, &who), Error::<T>::BalanceZero);

		Account::<T>::mutate(id, &who, |a| a.is_frozen = false);

		Self::deposit_event(Event::<T>::Thawed(id, who));
		Ok(())
	}
}

impl<T: Config> ManageableAsset<T::AccountId> for Module<T> {
	fn set_owner(id: Self::AssetId, owner: T::AccountId) -> DispatchResult {
		Asset::<T>::try_mutate(id, |maybe_details| {
			let details = maybe_details.as_mut().ok_or(Error::<T>::Unknown)?;
			if details.owner == owner { return Ok(()) }

			// Move the deposit to the new owner.
			T::Currency::repatriate_reserved(&details.owner, &owner, details.deposit, Reserved)?;

			details.owner = owner.clone();

			Self::deposit_event(RawEvent::OwnerChanged(id, owner));
			Ok(())
		})
	}

	fn set_team(
		id: Self::AssetId,
		issuer: T::AccountId,
		admin: T::AccountId,
		freezer: T::AccountId
	) -> DispatchResult {
		Asset::<T>::try_mutate(id, |maybe_details| {
			let details = maybe_details.as_mut().ok_or(Error::<T>::Unknown)?;

			details.issuer = issuer.clone();
			details.admin = admin.clone();
			details.freezer = freezer.clone();

			Self::deposit_event(RawEvent::TeamChanged(id, issuer, admin, freezer));
			Ok(())
		})
	}
}

#[cfg(test)]
mod tests {
	use super::*;

	use frame_support::{impl_outer_origin, assert_ok, assert_noop, parameter_types, impl_outer_event};
	use sp_core::H256;
	use sp_runtime::{traits::{BlakeTwo256, IdentityLookup}, testing::Header};

	mod pallet_assets {
		pub use crate::Event;
	}

	impl_outer_event! {
		pub enum Event for Test {
			frame_system<T>,
			pallet_balances<T>,
			pallet_assets<T>,
		}
	}

	impl_outer_origin! {
		pub enum Origin for Test where system = frame_system {}
	}

	#[derive(Clone, Eq, PartialEq)]
	pub struct Test;
	parameter_types! {
		pub const BlockHashCount: u64 = 250;
	}
	impl frame_system::Config for Test {
		type BaseCallFilter = ();
		type BlockWeights = ();
		type BlockLength = ();
		type DbWeight = ();
		type Origin = Origin;
		type Index = u64;
		type Call = ();
		type BlockNumber = u64;
		type Hash = H256;
		type Hashing = BlakeTwo256;
		type AccountId = u64;
		type Lookup = IdentityLookup<Self::AccountId>;
		type Header = Header;
		type Event = Event;
		type BlockHashCount = BlockHashCount;
		type Version = ();
		type PalletInfo = ();
		type AccountData = pallet_balances::AccountData<u64>;
		type OnNewAccount = ();
		type OnKilledAccount = ();
		type SystemWeightInfo = ();
		type SS58Prefix = ();
	}

	parameter_types! {
		pub const ExistentialDeposit: u64 = 1;
	}

	impl pallet_balances::Config for Test {
		type MaxLocks = ();
		type Balance = u64;
		type DustRemoval = ();
		type Event = Event;
		type ExistentialDeposit = ExistentialDeposit;
		type AccountStore = System;
		type WeightInfo = ();
	}

	parameter_types! {
		pub const AssetDepositBase: u64 = 1;
		pub const AssetDepositPerZombie: u64 = 1;
		pub const AllowFreezing: bool = true;
		pub const AllowBurning: bool = true;
		pub const AllowMinting: bool = true;
	}

	impl Config for Test {
		type Currency = Balances;
		type Event = Event;
		type Balance = u64;
		type AssetId = u32;
		type ForceOrigin = frame_system::EnsureRoot<u64>;
		type AssetDepositBase = AssetDepositBase;
		type AssetDepositPerZombie = AssetDepositPerZombie;
		type AllowFreezing = AllowFreezing;
		type AllowBurning = AllowBurning;
		type AllowMinting = AllowMinting;
		type WeightInfo = ();
	}
	type System = frame_system::Module<Test>;
	type Balances = pallet_balances::Module<Test>;
	type Assets = Module<Test>;

	pub(crate) fn new_test_ext() -> sp_io::TestExternalities {
		frame_system::GenesisConfig::default().build_storage::<Test>().unwrap().into()
	}

	#[test]
	fn basic_minting_should_work() {
		new_test_ext().execute_with(|| {
			assert_ok!(Assets::force_create(Origin::root(), 0, 1, 10, 1));
			assert_ok!(Assets::mint(Origin::signed(1), 0, 1, 100));
			assert_eq!(Assets::balance(0, 1), 100);
			assert_ok!(Assets::mint(Origin::signed(1), 0, 2, 100));
			assert_eq!(Assets::balance(0, 2), 100);
		});
	}

	#[test]
	fn lifecycle_should_work() {
		new_test_ext().execute_with(|| {
			Balances::make_free_balance_be(&1, 100);
			assert_ok!(Assets::create(Origin::signed(1), 0, 1, 10, 1));
			assert_eq!(Balances::reserved_balance(&1), 11);

			assert_ok!(Assets::destroy(Origin::signed(1), 0, 100));
			assert_eq!(Balances::reserved_balance(&1), 0);

			assert_ok!(Assets::create(Origin::signed(1), 0, 1, 10, 1));
			assert_eq!(Balances::reserved_balance(&1), 11);

			assert_ok!(Assets::force_destroy(Origin::root(), 0, 100));
			assert_eq!(Balances::reserved_balance(&1), 0);
		});
	}

	#[test]
	fn destroy_with_non_zombies_should_not_work() {
		new_test_ext().execute_with(|| {
			Balances::make_free_balance_be(&1, 100);
			assert_ok!(Assets::force_create(Origin::root(), 0, 1, 10, 1));
			assert_ok!(Assets::mint(Origin::signed(1), 0, 1, 100));
			assert_noop!(Assets::destroy(Origin::signed(1), 0, 100), Error::<Test>::RefsLeft);
			assert_noop!(Assets::force_destroy(Origin::root(), 0, 100), Error::<Test>::RefsLeft);
			assert_ok!(Assets::burn(Origin::signed(1), 0, 1, 100));
			assert_ok!(Assets::destroy(Origin::signed(1), 0, 100));
		});
	}

	#[test]
	fn destroy_with_bad_witness_should_not_work() {
		new_test_ext().execute_with(|| {
			Balances::make_free_balance_be(&1, 100);
			assert_ok!(Assets::force_create(Origin::root(), 0, 1, 10, 1));
			assert_ok!(Assets::mint(Origin::signed(1), 0, 10, 100));
			assert_noop!(Assets::destroy(Origin::signed(1), 0, 0), Error::<Test>::BadWitness);
			assert_noop!(Assets::force_destroy(Origin::root(), 0, 0), Error::<Test>::BadWitness);
		});
	}

	#[test]
	fn max_zombies_should_work() {
		new_test_ext().execute_with(|| {
			assert_ok!(Assets::force_create(Origin::root(), 0, 1, 2, 1));
			assert_ok!(Assets::mint(Origin::signed(1), 0, 0, 100));
			assert_ok!(Assets::mint(Origin::signed(1), 0, 1, 100));

			assert_eq!(Assets::zombie_allowance(0), 0);
			assert_noop!(Assets::mint(Origin::signed(1), 0, 2, 100), Error::<Test>::TooManyZombies);
			assert_noop!(Assets::transfer(Origin::signed(1), 0, 2, 50), Error::<Test>::TooManyZombies);
			assert_noop!(Assets::force_transfer(Origin::signed(1), 0, 1, 2, 50), Error::<Test>::TooManyZombies);

			Balances::make_free_balance_be(&3, 100);
			assert_ok!(Assets::mint(Origin::signed(1), 0, 3, 100));

			assert_ok!(Assets::transfer(Origin::signed(0), 0, 1, 100));
			assert_eq!(Assets::zombie_allowance(0), 1);
			assert_ok!(Assets::transfer(Origin::signed(1), 0, 2, 50));
		});
	}

	#[test]
	fn resetting_max_zombies_should_work() {
		new_test_ext().execute_with(|| {
			assert_ok!(Assets::force_create(Origin::root(), 0, 1, 2, 1));
			Balances::make_free_balance_be(&1, 100);
			assert_ok!(Assets::mint(Origin::signed(1), 0, 1, 100));
			assert_ok!(Assets::mint(Origin::signed(1), 0, 2, 100));
			assert_ok!(Assets::mint(Origin::signed(1), 0, 3, 100));

			assert_eq!(Assets::zombie_allowance(0), 0);

			assert_noop!(Assets::set_max_zombies(Origin::signed(1), 0, 1), Error::<Test>::TooManyZombies);

			assert_ok!(Assets::set_max_zombies(Origin::signed(1), 0, 3));
			assert_eq!(Assets::zombie_allowance(0), 1);
		});
	}

	#[test]
	fn dezombifying_should_work() {
		new_test_ext().execute_with(|| {
			assert_ok!(Assets::force_create(Origin::root(), 0, 1, 10, 10));
			assert_ok!(Assets::mint(Origin::signed(1), 0, 1, 100));
			assert_eq!(Assets::zombie_allowance(0), 9);

			// introduce a bit of balance for account 2.
			Balances::make_free_balance_be(&2, 100);

			// transfer 25 units, nothing changes.
			assert_ok!(Assets::transfer(Origin::signed(1), 0, 2, 25));
			assert_eq!(Assets::zombie_allowance(0), 9);

			// introduce a bit of balance; this will create the account.
			Balances::make_free_balance_be(&1, 100);

			// now transferring 25 units will create it.
			assert_ok!(Assets::transfer(Origin::signed(1), 0, 2, 25));
			assert_eq!(Assets::zombie_allowance(0), 10);
		});
	}

	#[test]
	fn min_balance_should_work() {
		new_test_ext().execute_with(|| {
			assert_ok!(Assets::force_create(Origin::root(), 0, 1, 10, 10));
			assert_ok!(Assets::mint(Origin::signed(1), 0, 1, 100));
			assert_eq!(Asset::<Test>::get(0).unwrap().accounts, 1);

			// Cannot create a new account with a balance that is below minimum...
			assert_noop!(Assets::mint(Origin::signed(1), 0, 2, 9), Error::<Test>::BalanceLow);
			assert_noop!(Assets::transfer(Origin::signed(1), 0, 2, 9), Error::<Test>::BalanceLow);
			assert_noop!(Assets::force_transfer(Origin::signed(1), 0, 1, 2, 9), Error::<Test>::BalanceLow);

			// When deducting from an account to below minimum, it should be reaped.

			assert_ok!(Assets::transfer(Origin::signed(1), 0, 2, 91));
			assert!(Assets::balance(0, 1).is_zero());
			assert_eq!(Assets::balance(0, 2), 100);
			assert_eq!(Asset::<Test>::get(0).unwrap().accounts, 1);

			assert_ok!(Assets::force_transfer(Origin::signed(1), 0, 2, 1, 91));
			assert!(Assets::balance(0, 2).is_zero());
			assert_eq!(Assets::balance(0, 1), 100);
			assert_eq!(Asset::<Test>::get(0).unwrap().accounts, 1);

			assert_ok!(Assets::burn(Origin::signed(1), 0, 1, 91));
			assert!(Assets::balance(0, 1).is_zero());
			assert_eq!(Asset::<Test>::get(0).unwrap().accounts, 0);
		});
	}

	#[test]
	fn querying_total_supply_should_work() {
		new_test_ext().execute_with(|| {
			assert_ok!(Assets::force_create(Origin::root(), 0, 1, 10, 1));
			assert_ok!(Assets::mint(Origin::signed(1), 0, 1, 100));
			assert_eq!(Assets::balance(0, 1), 100);
			assert_ok!(Assets::transfer(Origin::signed(1), 0, 2, 50));
			assert_eq!(Assets::balance(0, 1), 50);
			assert_eq!(Assets::balance(0, 2), 50);
			assert_ok!(Assets::transfer(Origin::signed(2), 0, 3, 31));
			assert_eq!(Assets::balance(0, 1), 50);
			assert_eq!(Assets::balance(0, 2), 19);
			assert_eq!(Assets::balance(0, 3), 31);
			assert_ok!(Assets::burn(Origin::signed(1), 0, 3, u64::max_value()));
			assert_eq!(Assets::total_supply(0), 69);
		});
	}

	#[test]
	fn transferring_amount_below_available_balance_should_work() {
		new_test_ext().execute_with(|| {
			assert_ok!(Assets::force_create(Origin::root(), 0, 1, 10, 1));
			assert_ok!(Assets::mint(Origin::signed(1), 0, 1, 100));
			assert_eq!(Assets::balance(0, 1), 100);
			assert_ok!(Assets::transfer(Origin::signed(1), 0, 2, 50));
			assert_eq!(Assets::balance(0, 1), 50);
			assert_eq!(Assets::balance(0, 2), 50);
		});
	}

	#[test]
	fn transferring_frozen_balance_should_not_work() {
		new_test_ext().execute_with(|| {
			assert_ok!(Assets::force_create(Origin::root(), 0, 1, 10, 1));
			assert_ok!(Assets::mint(Origin::signed(1), 0, 1, 100));
			assert_eq!(Assets::balance(0, 1), 100);
			assert_ok!(Assets::freeze(Origin::signed(1), 0, 1));
			assert_noop!(Assets::transfer(Origin::signed(1), 0, 2, 50), Error::<Test>::Frozen);
			assert_ok!(Assets::thaw(Origin::signed(1), 0, 1));
			assert_ok!(Assets::transfer(Origin::signed(1), 0, 2, 50));
		});
	}

	#[test]
	fn origin_guards_should_work() {
		new_test_ext().execute_with(|| {
			assert_ok!(Assets::force_create(Origin::root(), 0, 1, 10, 1));
			assert_ok!(Assets::mint(Origin::signed(1), 0, 1, 100));
			assert_noop!(Assets::transfer_ownership(Origin::signed(2), 0, 2), Error::<Test>::NoPermission);
			assert_noop!(Assets::set_team(Origin::signed(2), 0, 2, 2, 2), Error::<Test>::NoPermission);
			assert_noop!(Assets::freeze(Origin::signed(2), 0, 1), Error::<Test>::NoPermission);
			assert_noop!(Assets::thaw(Origin::signed(2), 0, 2), Error::<Test>::NoPermission);
			assert_noop!(Assets::mint(Origin::signed(2), 0, 2, 100), Error::<Test>::NoPermission);
			assert_noop!(Assets::burn(Origin::signed(2), 0, 1, 100), Error::<Test>::NoPermission);
			assert_noop!(Assets::force_transfer(Origin::signed(2), 0, 1, 2, 100), Error::<Test>::NoPermission);
			assert_noop!(Assets::set_max_zombies(Origin::signed(2), 0, 11), Error::<Test>::NoPermission);
			assert_noop!(Assets::destroy(Origin::signed(2), 0, 100), Error::<Test>::NoPermission);
		});
	}

	#[test]
	fn transfer_owner_should_work() {
		new_test_ext().execute_with(|| {
			Balances::make_free_balance_be(&1, 100);
			Balances::make_free_balance_be(&2, 1);
			assert_ok!(Assets::create(Origin::signed(1), 0, 1, 10, 1));

			assert_eq!(Balances::reserved_balance(&1), 11);

			assert_ok!(Assets::transfer_ownership(Origin::signed(1), 0, 2));
			assert_eq!(Balances::reserved_balance(&2), 11);
			assert_eq!(Balances::reserved_balance(&1), 0);

			assert_noop!(Assets::transfer_ownership(Origin::signed(1), 0, 1), Error::<Test>::NoPermission);

			assert_ok!(Assets::transfer_ownership(Origin::signed(2), 0, 1));
			assert_eq!(Balances::reserved_balance(&1), 11);
			assert_eq!(Balances::reserved_balance(&2), 0);
		});
	}

	#[test]
	fn set_team_should_work() {
		new_test_ext().execute_with(|| {
			assert_ok!(Assets::force_create(Origin::root(), 0, 1, 10, 1));
			assert_ok!(Assets::set_team(Origin::signed(1), 0, 2, 3, 4));

			assert_ok!(Assets::mint(Origin::signed(2), 0, 2, 100));
			assert_ok!(Assets::freeze(Origin::signed(4), 0, 2));
			assert_ok!(Assets::thaw(Origin::signed(3), 0, 2));
			assert_ok!(Assets::force_transfer(Origin::signed(3), 0, 2, 3, 100));
			assert_ok!(Assets::burn(Origin::signed(3), 0, 3, 100));
		});
	}

	#[test]
	fn transferring_to_frozen_account_should_work() {
		new_test_ext().execute_with(|| {
			assert_ok!(Assets::force_create(Origin::root(), 0, 1, 10, 1));
			assert_ok!(Assets::mint(Origin::signed(1), 0, 1, 100));
			assert_ok!(Assets::mint(Origin::signed(1), 0, 2, 100));
			assert_eq!(Assets::balance(0, 1), 100);
			assert_eq!(Assets::balance(0, 2), 100);
			assert_ok!(Assets::freeze(Origin::signed(1), 0, 2));
			assert_ok!(Assets::transfer(Origin::signed(1), 0, 2, 50));
			assert_eq!(Assets::balance(0, 2), 150);
		});
	}

	#[test]
	fn transferring_amount_more_than_available_balance_should_not_work() {
		new_test_ext().execute_with(|| {
			assert_ok!(Assets::force_create(Origin::root(), 0, 1, 10, 1));
			assert_ok!(Assets::mint(Origin::signed(1), 0, 1, 100));
			assert_eq!(Assets::balance(0, 1), 100);
			assert_ok!(Assets::transfer(Origin::signed(1), 0, 2, 50));
			assert_eq!(Assets::balance(0, 1), 50);
			assert_eq!(Assets::balance(0, 2), 50);
			assert_ok!(Assets::burn(Origin::signed(1), 0, 1, u64::max_value()));
			assert_eq!(Assets::balance(0, 1), 0);
			assert_noop!(Assets::transfer(Origin::signed(1), 0, 1, 50), Error::<Test>::BalanceLow);
			assert_noop!(Assets::transfer(Origin::signed(2), 0, 1, 51), Error::<Test>::BalanceLow);
		});
	}

	#[test]
	fn transferring_less_than_one_unit_should_not_work() {
		new_test_ext().execute_with(|| {
			assert_ok!(Assets::force_create(Origin::root(), 0, 1, 10, 1));
			assert_ok!(Assets::mint(Origin::signed(1), 0, 1, 100));
			assert_eq!(Assets::balance(0, 1), 100);
			assert_noop!(Assets::transfer(Origin::signed(1), 0, 2, 0), Error::<Test>::AmountZero);
		});
	}

	#[test]
	fn transferring_more_units_than_total_supply_should_not_work() {
		new_test_ext().execute_with(|| {
			assert_ok!(Assets::force_create(Origin::root(), 0, 1, 10, 1));
			assert_ok!(Assets::mint(Origin::signed(1), 0, 1, 100));
			assert_eq!(Assets::balance(0, 1), 100);
			assert_noop!(Assets::transfer(Origin::signed(1), 0, 2, 101), Error::<Test>::BalanceLow);
		});
	}

	#[test]
	fn burning_asset_balance_with_positive_balance_should_work() {
		new_test_ext().execute_with(|| {
			assert_ok!(Assets::force_create(Origin::root(), 0, 1, 10, 1));
			assert_ok!(Assets::mint(Origin::signed(1), 0, 1, 100));
			assert_eq!(Assets::balance(0, 1), 100);
			assert_ok!(Assets::burn(Origin::signed(1), 0, 1, u64::max_value()));
			assert_eq!(Assets::balance(0, 1), 0);
		});
	}

	#[test]
	fn burning_asset_balance_with_zero_balance_should_not_work() {
		new_test_ext().execute_with(|| {
			assert_ok!(Assets::force_create(Origin::root(), 0, 1, 10, 1));
			assert_ok!(Assets::mint(Origin::signed(1), 0, 1, 100));
			assert_eq!(Assets::balance(0, 2), 0);
			assert_noop!(Assets::burn(Origin::signed(1), 0, 2, u64::max_value()), Error::<Test>::BalanceZero);
		});
	}
}<|MERGE_RESOLUTION|>--- conflicted
+++ resolved
@@ -285,17 +285,14 @@
 		MinBalanceZero,
 		/// A mint operation lead to an overflow.
 		Overflow,
-<<<<<<< HEAD
 		/// The asset does not allow freezing or thawing functionality
 		NoFreezingAllowed,
 		/// The asset does not allow burning functionality.
 		NoBurningAllowed,
 		/// The asset does not allow minting functionality
 		NoMintingAllowed,
-=======
 		/// Some internal state is broken.
 		BadState,
->>>>>>> 7a79f54a
 	}
 }
 
