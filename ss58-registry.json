--- conflicted
+++ resolved
@@ -475,12 +475,8 @@
 			"decimals": [0,9,9,9,9,9,9,9],
 			"standardAccount": "*25519",
 			"website": "https://equilibrium.io"
-<<<<<<< HEAD
-    }, {
-=======
-		},
-		{
->>>>>>> 37bb3ae7
+		},
+		{
 			"prefix": 69,
 			"network": "sora",
 			"displayName": "SORA Network",
@@ -488,17 +484,6 @@
 			"decimals": [18],
 			"standardAccount": "*25519",
 			"website": "https://sora.org"
-<<<<<<< HEAD
-		}, {
-			"prefix": 77,
-			"network": "hedgeware",
-			"displayName": "Hedgeware",
-			"symbols": ["HEDG"],
-			"decimals": [18],
-			"standardAccount": "*25519",
-			"website": "https://edgewa.re"
-    }, {
-=======
 		},
 		{
 			"prefix": 77,
@@ -519,7 +504,6 @@
 			"website": "https://manta.network"
 		},
 		{
->>>>>>> 37bb3ae7
 			"prefix": 252,
 			"network": "social-network",
 			"displayName": "Social Network",
@@ -528,6 +512,15 @@
 			"standardAccount": "*25519",
 			"website": "https://social.network"
 		},
+    {
+			"prefix": 777,
+			"network": "hedgeware",
+			"displayName": "Hedgeware",
+			"symbols": ["HEDG"],
+			"decimals": [18],
+			"standardAccount": "*25519",
+			"website": "https://edgewa.re"
+		},
 		{
 			"prefix": 10041,
 			"network": "basilisk",
