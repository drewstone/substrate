{
	"specification": "https://github.com/paritytech/substrate/wiki/External-Address-Format-(SS58)",
	"schema": {
		"prefix": "The address prefix. Must be an integer and unique.",
		"network": "Unique identifier for the network that will use this prefix, string, no spaces. To integrate with CLI tools, e.g. `--network polkadot`.",
		"displayName": "The name of the network that will use this prefix, in a format friendly for display.",
		"symbols": "Array of symbols of any tokens the chain uses, usually 2-5 characters. Most chains will only have one. Chains that have multiple instances of the Balances pallet should order the array by instance.",
		"decimals": "Array of integers representing the number of decimals that represent a single unit to the end user. Must be same length as `symbols` to represent each token's denomination.",
		"standardAccount": "Signing curve for standard account. Substrate supports ed25519, sr25519, and secp256k1.",
		"website": "A website or Github repo associated with the network."
	},
	"registry": [
		{
			"prefix": 0,
			"network": "polkadot",
			"displayName": "Polkadot Relay Chain",
			"symbols": ["DOT"],
			"decimals": [10],
			"standardAccount": "*25519",
			"website": "https://polkadot.network"
		},
		{
			"prefix": 1,
			"network": null,
			"displayName": "Bare 32-bit Schnorr/Ristretto (S/R 25519) public key.",
			"symbols": null,
			"decimals": null,
			"standardAccount": null,
			"website": null
		},
		{
			"prefix": 2,
			"network": "kusama",
			"displayName": "Kusama Relay Chain",
			"symbols": ["KSM"],
			"decimals": [12],
			"standardAccount": "*25519",
			"website": "https://kusama.network"
		},
		{
			"prefix": 3,
			"network": null,
			"displayName": "Bare 32-bit Ed25519 public key.",
			"symbols": null,
			"decimals": null,
			"standardAccount": null,
			"website": null
		},
		{
			"prefix": 4,
			"network": "katalchain",
			"displayName": "Katal Chain",
			"symbols": null,
			"decimals": null,
			"standardAccount": "*25519",
			"website": null
		},
		{
			"prefix": 5,
			"network": "plasm",
			"displayName": "Plasm Network",
			"symbols": ["PLM"],
			"decimals": [15],
			"standardAccount": "*25519",
			"website": "https://plasmnet.io"
		},
		{
			"prefix": 6,
			"network": "bifrost",
			"displayName": "Bifrost",
			"symbols": ["BNC"],
			"decimals": [12],
			"standardAccount": "*25519",
			"website": "https://bifrost.finance/"
		},
		{
			"prefix": 7,
			"network": "edgeware",
			"displayName": "Edgeware",
			"symbols": ["EDG"],
			"decimals": [18],
			"standardAccount": "*25519",
			"website": "https://edgewa.re"
		},
		{
			"prefix": 8,
			"network": "karura",
			"displayName": "Acala Karura Canary",
			"symbols": ["KAR"],
			"decimals": [18],
			"standardAccount": "*25519",
			"website": "https://acala.network/"
		},
		{
			"prefix": 9,
			"network": "reynolds",
			"displayName": "Laminar Reynolds Canary",
			"symbols": ["REY"],
			"decimals": [18],
			"standardAccount": "*25519",
			"website": "http://laminar.network/"
		},
		{
			"prefix": 10,
			"network": "acala",
			"displayName": "Acala",
			"symbols": ["ACA"],
			"decimals": [18],
			"standardAccount": "*25519",
			"website": "https://acala.network/"
		},
		{
			"prefix": 11,
			"network": "laminar",
			"displayName": "Laminar",
			"symbols": ["LAMI"],
			"decimals": [18],
			"standardAccount": "*25519",
			"website": "http://laminar.network/"
		},
		{
			"prefix": 12,
			"network": "polymesh",
			"displayName": "Polymesh",
			"symbols": ["POLYX"],
			"decimals": [6],
			"standardAccount": "*25519",
			"website": "https://polymath.network/"
		},
		{
			"prefix": 13,
			"network": "substratee",
			"displayName": "SubstraTEE",
			"symbols": null,
			"decimals": null,
			"standardAccount": "*25519",
			"website": "https://www.substratee.com"
		},
		{
			"prefix": 14,
			"network": "totem",
			"displayName": "Totem",
			"symbols": ["XTX"],
			"decimals": [0],
			"standardAccount": "*25519",
			"website": "https://totemaccounting.com"
		},
		{
			"prefix": 15,
			"network": "synesthesia",
			"displayName": "Synesthesia",
			"symbols": ["SYN"],
			"decimals": [12],
			"standardAccount": "*25519",
			"website": "https://synesthesia.network/"
		},
		{
			"prefix": 16,
			"network": "kulupu",
			"displayName": "Kulupu",
			"symbols": ["KLP"],
			"decimals": [12],
			"standardAccount": "*25519",
			"website": "https://kulupu.network/"
		},
		{
			"prefix": 17,
			"network": "dark",
			"displayName": "Dark Mainnet",
			"symbols": null,
			"decimals": null,
			"standardAccount": "*25519",
			"website": null
		},
		{
			"prefix": 18,
			"network": "darwinia",
			"displayName": "Darwinia Network",
			"symbols": ["RING", "KTON"],
			"decimals": [9, 9],
			"standardAccount": "*25519",
			"website": "https://darwinia.network/"
		},
		{
			"prefix": 19,
			"network": "geek",
			"displayName": "GeekCash",
			"symbols": ["GEEK"],
			"decimals": [12],
			"standardAccount": "*25519",
			"website": "https://geekcash.org"
		},
		{
			"prefix": 20,
			"network": "stafi",
			"displayName": "Stafi",
			"symbols": ["FIS"],
			"decimals": [12],
			"standardAccount": "*25519",
			"website": "https://stafi.io"
		},
		{
			"prefix": 21,
			"network": "dock-testnet",
			"displayName": "Dock Testnet",
			"symbols": ["DCK"],
			"decimals": [6],
			"standardAccount": "*25519",
			"website": "https://dock.io"
		},
		{
			"prefix": 22,
			"network": "dock-mainnet",
			"displayName": "Dock Mainnet",
			"symbols": ["DCK"],
			"decimals": [6],
			"standardAccount": "*25519",
			"website": "https://dock.io"
		},
		{
			"prefix": 23,
			"network": "shift",
			"displayName": "ShiftNrg",
			"symbols": null,
			"decimals": null,
			"standardAccount": "*25519",
			"website": null
		},
		{
			"prefix": 24,
			"network": "zero",
			"displayName": "ZERO",
			"symbols": ["PLAY"],
			"decimals": [18],
			"standardAccount": "*25519",
			"website": "https://zero.io"
		},
		{
			"prefix": 25,
			"network": "zero-alphaville",
			"displayName": "ZERO Alphaville",
			"symbols": ["PLAY"],
			"decimals": [18],
			"standardAccount": "*25519",
			"website": "https://zero.io"
		},
		{
			"prefix": 26,
			"network": "jupiter",
			"displayName": "Jupiter",
			"symbols": ["jDOT"],
			"decimals": [10],
			"standardAccount": "*25519",
			"website": "https://jupiter.patract.io"
		},
		{
			"prefix": 27,
			"network": "patract",
			"displayName": "Patract",
			"symbols": ["pDOT", "pKSM"],
			"decimals": [10, 12],
			"standardAccount": "*25519",
			"website": "https://patract.network"
		},
		{
			"prefix": 28,
			"network": "subsocial",
			"displayName": "Subsocial",
			"symbols": null,
			"decimals": null,
			"standardAccount": "*25519",
			"website": null
		},
		{
			"prefix": 29,
			"network": "cord",
			"displayName": "Dhiway CORD Network",
			"symbols": ["DCU"],
			"decimals": [18],
			"standardAccount": "*25519",
			"website": "https://dhiway.com/"
		},
		{
			"prefix": 30,
			"network": "phala",
			"displayName": "Phala Network",
			"symbols": ["PHA"],
			"decimals": [12],
			"standardAccount": "*25519",
			"website": "https://phala.network"
		},
		{
			"prefix": 31,
			"network": "litentry",
			"displayName": "Litentry Network",
			"symbols": ["LIT"],
			"decimals": [12],
			"standardAccount": "*25519",
			"website": "https://litentry.com/"
		},
		{
			"prefix": 32,
			"network": "robonomics",
			"displayName": "Robonomics",
			"symbols": ["XRT"],
			"decimals": [9],
			"standardAccount": "*25519",
			"website": "https://robonomics.network"
		},
		{
			"prefix": 33,
			"network": "datahighway",
			"displayName": "DataHighway",
			"symbols": null,
			"decimals": null,
			"standardAccount": "*25519",
			"website": null
		},
		{
			"prefix": 34,
			"network": "ares",
			"displayName": "Ares Protocol",
			"symbols": ["ARES"],
			"decimals": [12],
			"standardAccount": "*25519",
			"website": "https://www.aresprotocol.com/"
		},
		{
			"prefix": 35,
			"network": "vln",
			"displayName": "Valiu Liquidity Network",
			"symbols": ["USDv"],
			"decimals": [15],
			"standardAccount": "*25519",
			"website": "https://valiu.com/"
		},
		{
			"prefix": 36,
			"network": "centrifuge",
			"displayName": "Centrifuge Chain",
			"symbols": ["RAD"],
			"decimals": [18],
			"standardAccount": "*25519",
			"website": "https://centrifuge.io/"
		},
		{
			"prefix": 37,
			"network": "nodle",
			"displayName": "Nodle Chain",
			"symbols": ["NODL"],
			"decimals": [18],
			"standardAccount": "*25519",
			"website": "https://nodle.io/"
		},
		{
			"prefix": 38,
			"network": "kilt",
			"displayName": "KILT Chain",
			"symbols": ["KILT"],
			"decimals": [18],
			"standardAccount": "*25519",
			"website": "https://kilt.io/"
		},
		{
			"prefix": 39,
			"network": "mathchain",
			"displayName": "MathChain mainnet",
			"symbols": ["MATH"],
			"decimals": [18],
			"standardAccount": "*25519",
			"website": "https://mathwallet.org"
		},
		{
			"prefix": 40,
			"network": "mathchain-testnet",
			"displayName": "MathChain testnet",
			"symbols": ["MATH"],
			"decimals": [18],
			"standardAccount": "*25519",
			"website": "https://mathwallet.org"
		},
		{
			"prefix": 41,
			"network": "poli",
			"displayName": "Polimec Chain",
			"symbols": null,
			"decimals": null,
			"standardAccount": "*25519",
			"website": "https://polimec.io/"
		},
		{
			"prefix": 42,
			"network": "substrate",
			"displayName": "Substrate",
			"symbols": null,
			"decimals": null,
			"standardAccount": "*25519",
			"website": "https://substrate.dev/"
		},
		{
			"prefix": 43,
			"network": null,
			"displayName": "Bare 32-bit ECDSA SECP-256k1 public key.",
			"symbols": null,
			"decimals": null,
			"standardAccount": null,
			"website": null
		},
		{
			"prefix": 44,
			"network": "chainx",
			"displayName": "ChainX",
			"symbols": ["PCX"],
			"decimals": [8],
			"standardAccount": "*25519",
			"website": "https://chainx.org/"
		},
		{
			"prefix": 45,
			"network": "uniarts",
			"displayName": "UniArts Network",
			"symbols": ["UART", "UINK"],
			"decimals": [12, 12],
			"standardAccount": "*25519",
			"website": "https://uniarts.me"
		},
		{
			"prefix": 46,
			"network": "reserved46",
			"displayName": "This prefix is reserved.",
			"symbols": null,
			"decimals": null,
			"standardAccount": null,
			"website": null
		},
		{
			"prefix": 47,
			"network": "reserved47",
			"displayName": "This prefix is reserved.",
			"symbols": null,
			"decimals": null,
			"standardAccount": null,
			"website": null
		},
		{
			"prefix": 48,
			"network": "neatcoin",
			"displayName": "Neatcoin Mainnet",
			"symbols": ["NEAT"],
			"decimals": [12],
			"standardAccount": "*25519",
			"website": "https://neatcoin.org"
		},
		{
			"prefix": 63,
			"network": "hydradx",
			"displayName": "HydraDX",
			"symbols": ["HDX"],
			"decimals": [12],
			"standardAccount": "*25519",
			"website": "https://hydradx.io"
		},
		{
			"prefix": 65,
			"network": "aventus",
			"displayName": "AvN Mainnet",
			"symbols": ["AVT"],
			"decimals": [18],
			"standardAccount": "*25519",
			"website": "https://aventus.io"
		},
		{
			"prefix": 66,
			"network": "crust",
			"displayName": "Crust Network",
			"symbols": ["CRU"],
			"decimals": [12],
			"standardAccount": "*25519",
			"website": "https://crust.network"
		},
		{
<<<<<<< HEAD
			"prefix": 77,
			"network": "hedgeware",
			"displayName": "Hedgeware",
			"symbols": ["HEDG"],
			"decimals": [18],
			"standardAccount": "*25519",
			"website": "https://edgewa.re"
    }, {
=======
			"prefix": 69,
			"network": "sora",
			"displayName": "SORA Network",
			"symbols": ["XOR"],
			"decimals": [18],
			"standardAccount": "*25519",
			"website": "https://sora.org"
		},
		{
>>>>>>> 3c216fa9
			"prefix": 252,
			"network": "social-network",
			"displayName": "Social Network",
			"symbols": ["NET"],
			"decimals": [18],
			"standardAccount": "*25519",
			"website": "https://social.network"
		}
	]
}<|MERGE_RESOLUTION|>--- conflicted
+++ resolved
@@ -468,8 +468,7 @@
 			"decimals": [18],
 			"standardAccount": "*25519",
 			"website": "https://aventus.io"
-		},
-		{
+		}, {
 			"prefix": 66,
 			"network": "crust",
 			"displayName": "Crust Network",
@@ -477,9 +476,15 @@
 			"decimals": [12],
 			"standardAccount": "*25519",
 			"website": "https://crust.network"
-		},
-		{
-<<<<<<< HEAD
+		}, {
+			"prefix": 69,
+			"network": "sora",
+			"displayName": "SORA Network",
+			"symbols": ["XOR"],
+			"decimals": [18],
+			"standardAccount": "*25519",
+			"website": "https://sora.org"
+		}, {
 			"prefix": 77,
 			"network": "hedgeware",
 			"displayName": "Hedgeware",
@@ -488,17 +493,6 @@
 			"standardAccount": "*25519",
 			"website": "https://edgewa.re"
     }, {
-=======
-			"prefix": 69,
-			"network": "sora",
-			"displayName": "SORA Network",
-			"symbols": ["XOR"],
-			"decimals": [18],
-			"standardAccount": "*25519",
-			"website": "https://sora.org"
-		},
-		{
->>>>>>> 3c216fa9
 			"prefix": 252,
 			"network": "social-network",
 			"displayName": "Social Network",
