{
	"specification": "https://github.com/paritytech/substrate/wiki/External-Address-Format-(SS58)",
	"schema": {
		"prefix": "The address prefix. Must be an integer and unique.",
		"network": "Unique identifier for the network that will use this prefix, string, no spaces. To integrate with CLI tools, e.g. `--network polkadot`.",
		"displayName": "The name of the network that will use this prefix, in a format friendly for display.",
		"symbols": "Array of symbols of any tokens the chain uses, usually 2-5 characters. Most chains will only have one. Chains that have multiple instances of the Balances pallet should order the array by instance.",
		"decimals": "Array of integers representing the number of decimals that represent a single unit to the end user. Must be same length as `symbols` to represent each token's denomination.",
		"standardAccount": "Signing curve for standard account. Substrate supports ed25519, sr25519, and secp256k1.",
		"website": "A website or Github repo associated with the network."
	},
	"registry": [
		{
			"prefix": 0,
			"network": "polkadot",
			"displayName": "Polkadot Relay Chain",
			"symbols": ["DOT"],
			"decimals": [10],
			"standardAccount": "*25519",
			"website": "https://polkadot.network"
		},
		{
			"prefix": 1,
			"network": null,
			"displayName": "Bare 32-bit Schnorr/Ristretto (S/R 25519) public key.",
			"symbols": null,
			"decimals": null,
			"standardAccount": null,
			"website": null
		},
		{
			"prefix": 2,
			"network": "kusama",
			"displayName": "Kusama Relay Chain",
			"symbols": ["KSM"],
			"decimals": [12],
			"standardAccount": "*25519",
			"website": "https://kusama.network"
		},
		{
			"prefix": 3,
			"network": null,
			"displayName": "Bare 32-bit Ed25519 public key.",
			"symbols": null,
			"decimals": null,
			"standardAccount": null,
			"website": null
		},
		{
			"prefix": 4,
			"network": "katalchain",
			"displayName": "Katal Chain",
			"symbols": null,
			"decimals": null,
			"standardAccount": "*25519",
			"website": null
		},
		{
			"prefix": 5,
			"network": "plasm",
			"displayName": "Plasm Network",
			"symbols": ["PLM"],
			"decimals": [15],
			"standardAccount": "*25519",
			"website": "https://plasmnet.io"
		},
		{
			"prefix": 6,
			"network": "bifrost",
			"displayName": "Bifrost",
			"symbols": ["BNC"],
			"decimals": [12],
			"standardAccount": "*25519",
			"website": "https://bifrost.finance/"
		},
		{
			"prefix": 7,
			"network": "edgeware",
			"displayName": "Edgeware",
			"symbols": ["EDG"],
			"decimals": [18],
			"standardAccount": "*25519",
			"website": "https://edgewa.re"
		},
		{
			"prefix": 8,
			"network": "karura",
			"displayName": "Acala Karura Canary",
			"symbols": ["KAR"],
			"decimals": [18],
			"standardAccount": "*25519",
			"website": "https://acala.network/"
		},
		{
			"prefix": 9,
			"network": "reynolds",
			"displayName": "Laminar Reynolds Canary",
			"symbols": ["REY"],
			"decimals": [18],
			"standardAccount": "*25519",
			"website": "http://laminar.network/"
		},
		{
			"prefix": 10,
			"network": "acala",
			"displayName": "Acala",
			"symbols": ["ACA"],
			"decimals": [18],
			"standardAccount": "*25519",
			"website": "https://acala.network/"
		},
		{
			"prefix": 11,
			"network": "laminar",
			"displayName": "Laminar",
			"symbols": ["LAMI"],
			"decimals": [18],
			"standardAccount": "*25519",
			"website": "http://laminar.network/"
		},
		{
			"prefix": 12,
			"network": "polymesh",
			"displayName": "Polymesh",
			"symbols": ["POLYX"],
			"decimals": [6],
			"standardAccount": "*25519",
			"website": "https://polymath.network/"
		},
		{
			"prefix": 13,
			"network": "substratee",
			"displayName": "SubstraTEE",
			"symbols": null,
			"decimals": null,
			"standardAccount": "*25519",
			"website": "https://www.substratee.com"
		},
		{
			"prefix": 14,
			"network": "totem",
			"displayName": "Totem",
			"symbols": ["XTX"],
			"decimals": [0],
			"standardAccount": "*25519",
			"website": "https://totemaccounting.com"
		},
		{
			"prefix": 15,
			"network": "synesthesia",
			"displayName": "Synesthesia",
			"symbols": ["SYN"],
			"decimals": [12],
			"standardAccount": "*25519",
			"website": "https://synesthesia.network/"
		},
		{
			"prefix": 16,
			"network": "kulupu",
			"displayName": "Kulupu",
			"symbols": ["KLP"],
			"decimals": [12],
			"standardAccount": "*25519",
			"website": "https://kulupu.network/"
		},
		{
			"prefix": 17,
			"network": "dark",
			"displayName": "Dark Mainnet",
			"symbols": null,
			"decimals": null,
			"standardAccount": "*25519",
			"website": null
		},
		{
			"prefix": 18,
			"network": "darwinia",
			"displayName": "Darwinia Network",
			"symbols": ["RING", "KTON"],
			"decimals": [9, 9],
			"standardAccount": "*25519",
			"website": "https://darwinia.network/"
		},
		{
			"prefix": 19,
			"network": "geek",
			"displayName": "GeekCash",
			"symbols": ["GEEK"],
			"decimals": [12],
			"standardAccount": "*25519",
			"website": "https://geekcash.org"
		},
		{
			"prefix": 20,
			"network": "stafi",
			"displayName": "Stafi",
			"symbols": ["FIS"],
			"decimals": [12],
			"standardAccount": "*25519",
			"website": "https://stafi.io"
		},
		{
			"prefix": 21,
			"network": "dock-testnet",
			"displayName": "Dock Testnet",
			"symbols": ["DCK"],
			"decimals": [6],
			"standardAccount": "*25519",
			"website": "https://dock.io"
		},
		{
			"prefix": 22,
			"network": "dock-mainnet",
			"displayName": "Dock Mainnet",
			"symbols": ["DCK"],
			"decimals": [6],
			"standardAccount": "*25519",
			"website": "https://dock.io"
		},
		{
			"prefix": 23,
			"network": "shift",
			"displayName": "ShiftNrg",
			"symbols": null,
			"decimals": null,
			"standardAccount": "*25519",
			"website": null
		},
		{
			"prefix": 24,
			"network": "zero",
			"displayName": "ZERO",
			"symbols": ["PLAY"],
			"decimals": [18],
			"standardAccount": "*25519",
			"website": "https://zero.io"
		},
		{
			"prefix": 25,
			"network": "zero-alphaville",
			"displayName": "ZERO Alphaville",
			"symbols": ["PLAY"],
			"decimals": [18],
			"standardAccount": "*25519",
			"website": "https://zero.io"
		},
		{
			"prefix": 26,
			"network": "jupiter",
			"displayName": "Jupiter",
			"symbols": ["jDOT"],
			"decimals": [10],
			"standardAccount": "*25519",
			"website": "https://jupiter.patract.io"
		},
		{
			"prefix": 28,
			"network": "subsocial",
			"displayName": "Subsocial",
			"symbols": null,
			"decimals": null,
			"standardAccount": "*25519",
			"website": null
		},
		{
			"prefix": 29,
			"network": "cord",
			"displayName": "Dhiway CORD Network",
			"symbols": ["DCU"],
			"decimals": [18],
			"standardAccount": "*25519",
			"website": "https://dhiway.com/"
		},
		{
			"prefix": 30,
			"network": "phala",
			"displayName": "Phala Network",
			"symbols": ["PHA"],
			"decimals": [12],
			"standardAccount": "*25519",
			"website": "https://phala.network"
		},
		{
			"prefix": 31,
			"network": "litentry",
			"displayName": "Litentry Network",
			"symbols": ["LIT"],
			"decimals": [12],
			"standardAccount": "*25519",
			"website": "https://litentry.com/"
		},
		{
			"prefix": 32,
			"network": "robonomics",
			"displayName": "Robonomics",
			"symbols": ["XRT"],
			"decimals": [9],
			"standardAccount": "*25519",
			"website": "https://robonomics.network"
		},
		{
			"prefix": 33,
			"network": "datahighway",
			"displayName": "DataHighway",
			"symbols": null,
			"decimals": null,
			"standardAccount": "*25519",
			"website": null
		},
		{
			"prefix": 34,
			"network": "ares",
			"displayName": "Ares Protocol",
			"symbols": ["ARES"],
			"decimals": [12],
			"standardAccount": "*25519",
			"website": "https://www.aresprotocol.com/"
		},
		{
			"prefix": 35,
			"network": "vln",
			"displayName": "Valiu Liquidity Network",
			"symbols": ["USDv"],
			"decimals": [15],
			"standardAccount": "*25519",
			"website": "https://valiu.com/"
		},
		{
			"prefix": 36,
			"network": "centrifuge",
			"displayName": "Centrifuge Chain",
			"symbols": ["RAD"],
			"decimals": [18],
			"standardAccount": "*25519",
			"website": "https://centrifuge.io/"
		},
		{
			"prefix": 37,
			"network": "nodle",
			"displayName": "Nodle Chain",
			"symbols": ["NODL"],
			"decimals": [18],
			"standardAccount": "*25519",
			"website": "https://nodle.io/"
		},
		{
			"prefix": 38,
			"network": "kilt",
			"displayName": "KILT Chain",
			"symbols": ["KILT"],
			"decimals": [18],
			"standardAccount": "*25519",
			"website": "https://kilt.io/"
		},
		{
			"prefix": 39,
			"network": "mathchain",
			"displayName": "MathChain mainnet",
			"symbols": ["MATH"],
			"decimals": [18],
			"standardAccount": "*25519",
			"website": "https://mathwallet.org"
		},
		{
			"prefix": 40,
			"network": "mathchain-testnet",
			"displayName": "MathChain testnet",
			"symbols": ["MATH"],
			"decimals": [18],
			"standardAccount": "*25519",
			"website": "https://mathwallet.org"
		},
		{
			"prefix": 41,
			"network": "poli",
			"displayName": "Polimec Chain",
			"symbols": null,
			"decimals": null,
			"standardAccount": "*25519",
			"website": "https://polimec.io/"
		},
		{
			"prefix": 42,
			"network": "substrate",
			"displayName": "Substrate",
			"symbols": null,
			"decimals": null,
			"standardAccount": "*25519",
			"website": "https://substrate.dev/"
		},
		{
			"prefix": 43,
			"network": null,
			"displayName": "Bare 32-bit ECDSA SECP-256k1 public key.",
			"symbols": null,
			"decimals": null,
			"standardAccount": null,
			"website": null
		},
		{
			"prefix": 44,
			"network": "chainx",
			"displayName": "ChainX",
			"symbols": ["PCX"],
			"decimals": [8],
			"standardAccount": "*25519",
			"website": "https://chainx.org/"
		},
		{
			"prefix": 45,
			"network": "uniarts",
			"displayName": "UniArts Network",
			"symbols": ["UART", "UINK"],
			"decimals": [12, 12],
			"standardAccount": "*25519",
			"website": "https://uniarts.me"
		},
		{
			"prefix": 46,
			"network": "reserved46",
			"displayName": "This prefix is reserved.",
			"symbols": null,
			"decimals": null,
			"standardAccount": null,
			"website": null
		},
		{
			"prefix": 47,
			"network": "reserved47",
			"displayName": "This prefix is reserved.",
			"symbols": null,
			"decimals": null,
			"standardAccount": null,
			"website": null
		},
		{
			"prefix": 48,
			"network": "neatcoin",
			"displayName": "Neatcoin Mainnet",
			"symbols": ["NEAT"],
			"decimals": [12],
			"standardAccount": "*25519",
			"website": "https://neatcoin.org"
		},
		{
			"prefix": 63,
			"network": "hydradx",
			"displayName": "HydraDX",
			"symbols": ["HDX"],
			"decimals": [12],
			"standardAccount": "*25519",
			"website": "https://hydradx.io"
		},
		{
			"prefix": 65,
			"network": "aventus",
			"displayName": "AvN Mainnet",
			"symbols": ["AVT"],
			"decimals": [18],
			"standardAccount": "*25519",
			"website": "https://aventus.io"
		}, {
			"prefix": 66,
			"network": "crust",
			"displayName": "Crust Network",
			"symbols": ["CRU"],
			"decimals": [12],
			"standardAccount": "*25519",
			"website": "https://crust.network"
<<<<<<< HEAD
		}, {
=======
		},
		{
			"prefix": 67,
			"network": "equilibrium",
			"displayName": "Equilibrium Network",
			"symbols": ["Unknown", "USD", "EQ", "ETH", "BTC", "EOS", "DOT", "CRV"],
			"decimals": [0,9,9,9,9,9,9,9],
			"standardAccount": "*25519",
			"website": "https://equilibrium.io"
    },
    {
>>>>>>> d47d1620
			"prefix": 69,
			"network": "sora",
			"displayName": "SORA Network",
			"symbols": ["XOR"],
			"decimals": [18],
			"standardAccount": "*25519",
			"website": "https://sora.org"
		}, {
			"prefix": 77,
			"network": "hedgeware",
			"displayName": "Hedgeware",
			"symbols": ["HEDG"],
			"decimals": [18],
			"standardAccount": "*25519",
			"website": "https://edgewa.re"
    }, {
			"prefix": 252,
			"network": "social-network",
			"displayName": "Social Network",
			"symbols": ["NET"],
			"decimals": [18],
			"standardAccount": "*25519",
			"website": "https://social.network"
		}
	]
}<|MERGE_RESOLUTION|>--- conflicted
+++ resolved
@@ -467,11 +467,7 @@
 			"decimals": [12],
 			"standardAccount": "*25519",
 			"website": "https://crust.network"
-<<<<<<< HEAD
 		}, {
-=======
-		},
-		{
 			"prefix": 67,
 			"network": "equilibrium",
 			"displayName": "Equilibrium Network",
@@ -479,9 +475,7 @@
 			"decimals": [0,9,9,9,9,9,9,9],
 			"standardAccount": "*25519",
 			"website": "https://equilibrium.io"
-    },
-    {
->>>>>>> d47d1620
+    }, {
 			"prefix": 69,
 			"network": "sora",
 			"displayName": "SORA Network",
